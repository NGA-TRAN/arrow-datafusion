// Licensed to the Apache Software Foundation (ASF) under one
// or more contributor license agreements.  See the NOTICE file
// distributed with this work for additional information
// regarding copyright ownership.  The ASF licenses this file
// to you under the Apache License, Version 2.0 (the
// "License"); you may not use this file except in compliance
// with the License.  You may obtain a copy of the License at
//
//   http://www.apache.org/licenses/LICENSE-2.0
//
// Unless required by applicable law or agreed to in writing,
// software distributed under the License is distributed on an
// "AS IS" BASIS, WITHOUT WARRANTIES OR CONDITIONS OF ANY
// KIND, either express or implied.  See the License for the
// specific language governing permissions and limitations
// under the License.

//! SQL Query Planner (produces logical plan from SQL AST)
use log::debug;
use std::collections::{HashMap, HashSet};
use std::str::FromStr;
use std::sync::Arc;
use std::{convert::TryInto, vec};

use arrow_schema::*;
use sqlparser::ast::TimezoneInfo;
use sqlparser::ast::{ArrayAgg, ExactNumberInfo, SetQuantifier};
use sqlparser::ast::{
    BinaryOperator, DataType as SQLDataType, DateTimeField, Expr as SQLExpr, FunctionArg,
    FunctionArgExpr, Ident, Join, JoinConstraint, JoinOperator, ObjectName,
    Offset as SQLOffset, Query, Select, SelectItem, SetExpr, SetOperator,
    ShowCreateObject, ShowStatementFilter, TableAlias, TableFactor, TableWithJoins,
    TrimWhereField, UnaryOperator, Value, Values as SQLValues,
};
use sqlparser::ast::{ColumnDef as SQLColumnDef, ColumnOption};
use sqlparser::ast::{ObjectType, OrderByExpr, Statement};
use sqlparser::parser::ParserError::ParserError;

use datafusion_common::parsers::parse_interval;
use datafusion_common::ToDFSchema;
use datafusion_common::{
    field_not_found, Column, DFSchema, DFSchemaRef, DataFusionError, Result, ScalarValue,
};
use datafusion_common::{OwnedTableReference, TableReference};
use datafusion_expr::expr::{Between, BinaryExpr, Case, Cast, GroupingSet, Like};
use datafusion_expr::expr_rewriter::normalize_col;
use datafusion_expr::expr_rewriter::normalize_col_with_schemas;
<<<<<<< HEAD
use datafusion_expr::logical_plan::builder::{
    project, subquery_alias, subquery_alias_owned,
};
=======
use datafusion_expr::logical_plan::builder::project;
use datafusion_expr::logical_plan::Join as HashJoin;
>>>>>>> 1a55d64a
use datafusion_expr::logical_plan::JoinConstraint as HashJoinConstraint;
use datafusion_expr::logical_plan::{
    Analyze, CreateCatalog, CreateCatalogSchema,
    CreateExternalTable as PlanCreateExternalTable, CreateMemoryTable, CreateView,
    DropTable, DropView, Explain, JoinType, LogicalPlan, LogicalPlanBuilder,
    Partitioning, PlanType, SetVariable, ToStringifiedPlan,
};
use datafusion_expr::logical_plan::{Filter, Subquery};
use datafusion_expr::logical_plan::{Join as HashJoin, Prepare};
use datafusion_expr::utils::{
    can_hash, check_all_column_from_schema, expand_qualified_wildcard, expand_wildcard,
    expr_as_column_expr, expr_to_columns, find_aggregate_exprs, find_column_exprs,
    find_window_exprs, COUNT_STAR_EXPANSION,
};
use datafusion_expr::Expr::Alias;
use datafusion_expr::{
    cast, col, lit, AggregateFunction, AggregateUDF, Expr, ExprSchemable,
    GetIndexedField, Operator, ScalarUDF, SubqueryAlias, WindowFrame, WindowFrameUnits,
};
use datafusion_expr::{
    window_function::WindowFunction, BuiltinScalarFunction, TableSource,
};

use crate::parser::{CreateExternalTable, DescribeTable, Statement as DFStatement};
use crate::utils::{
    make_decimal_type, normalize_ident, normalize_ident_owned, resolve_columns,
};

use super::{
    parser::DFParser,
    utils::{
        check_columns_satisfy_exprs, extract_aliases, rebase_expr,
        resolve_aliases_to_exprs, resolve_positions_to_exprs,
    },
};

/// The ContextProvider trait allows the query planner to obtain meta-data about tables and
/// functions referenced in SQL statements
pub trait ContextProvider {
    /// Getter for a datasource
    fn get_table_provider(&self, name: TableReference) -> Result<Arc<dyn TableSource>>;
    /// Getter for a UDF description
    fn get_function_meta(&self, name: &str) -> Option<Arc<ScalarUDF>>;
    /// Getter for a UDAF description
    fn get_aggregate_meta(&self, name: &str) -> Option<Arc<AggregateUDF>>;
    /// Getter for system/user-defined variable type
    fn get_variable_type(&self, variable_names: &[String]) -> Option<DataType>;
    /// Getter for config_options
    fn get_config_option(&self, variable: &str) -> Option<ScalarValue>;
}

/// SQL parser options
#[derive(Debug, Default)]
pub struct ParserOptions {
    parse_float_as_decimal: bool,
}

#[derive(Debug, Clone)]
/// Struct to store Common Table Expression (CTE) provided with WITH clause and
/// Parameter Data Types provided with PREPARE statement
pub struct PlannerContext {
    /// Data type provided with prepare statement
    pub prepare_param_data_types: Vec<DataType>,
    /// Map of CTE name to logical plan of the WITH clause
    pub ctes: HashMap<String, LogicalPlan>,
}

impl Default for PlannerContext {
    fn default() -> Self {
        Self::new()
    }
}

impl PlannerContext {
    /// Create an empty PlannerContext
    pub fn new() -> Self {
        Self {
            prepare_param_data_types: vec![],
            ctes: HashMap::new(),
        }
    }

    /// Create a new PlannerContext with provided prepare_param_data_types
    pub fn new_with_prepare_param_data_types(
        prepare_param_data_types: Vec<DataType>,
    ) -> Self {
        Self {
            prepare_param_data_types,
            ctes: HashMap::new(),
        }
    }
}

/// SQL query planner
pub struct SqlToRel<'a, S: ContextProvider> {
    schema_provider: &'a S,
    options: ParserOptions,
}

fn plan_key(key: SQLExpr) -> Result<ScalarValue> {
    let scalar = match key {
        SQLExpr::Value(Value::Number(s, _)) => ScalarValue::Int64(Some(
            s.parse()
                .map_err(|_| ParserError(format!("Cannot parse {} as i64.", s)))?,
        )),
        SQLExpr::Value(Value::SingleQuotedString(s) | Value::DoubleQuotedString(s)) => {
            ScalarValue::Utf8(Some(s))
        }
        _ => {
            return Err(DataFusionError::SQL(ParserError(format!(
                "Unsuported index key expression: {:?}",
                key
            ))));
        }
    };

    Ok(scalar)
}

fn plan_indexed(expr: Expr, mut keys: Vec<SQLExpr>) -> Result<Expr> {
    let key = keys.pop().ok_or_else(|| {
        ParserError("Internal error: Missing index key expression".to_string())
    })?;

    let expr = if !keys.is_empty() {
        plan_indexed(expr, keys)?
    } else {
        expr
    };

    Ok(Expr::GetIndexedField(GetIndexedField::new(
        Box::new(expr),
        plan_key(key)?,
    )))
}

impl<'a, S: ContextProvider> SqlToRel<'a, S> {
    /// Create a new query planner
    pub fn new(schema_provider: &'a S) -> Self {
        Self::new_with_options(schema_provider, ParserOptions::default())
    }

    /// Create a new query planner
    pub fn new_with_options(schema_provider: &'a S, options: ParserOptions) -> Self {
        SqlToRel {
            schema_provider,
            options,
        }
    }

    /// Generate a logical plan from an DataFusion SQL statement
    pub fn statement_to_plan(&self, statement: DFStatement) -> Result<LogicalPlan> {
        match statement {
            DFStatement::CreateExternalTable(s) => self.external_table_to_plan(s),
            DFStatement::Statement(s) => self.sql_statement_to_plan(*s),
            DFStatement::DescribeTable(s) => self.describe_table_to_plan(s),
        }
    }

    /// Generate a logical plan from an SQL statement
    pub fn sql_statement_to_plan(&self, statement: Statement) -> Result<LogicalPlan> {
        self.sql_statement_to_plan_with_context(statement, &mut PlannerContext::new())
    }

    /// Generate a logical plan from an SQL statement
    pub fn sql_statement_to_plan_with_context(
        &self,
        statement: Statement,
        planner_context: &mut PlannerContext,
    ) -> Result<LogicalPlan> {
        let sql = Some(statement.to_string());
        match statement {
            Statement::Explain {
                verbose,
                statement,
                analyze,
                format: _,
                describe_alias: _,
                ..
            } => self.explain_statement_to_plan(verbose, analyze, *statement),
            Statement::Query(query) => self.query_to_plan(*query, planner_context),
            Statement::ShowVariable { variable } => self.show_variable_to_plan(&variable),
            Statement::SetVariable {
                local,
                hivevar,
                variable,
                value,
            } => self.set_variable_to_plan(local, hivevar, &variable, value),

            Statement::CreateTable {
                query: Some(query),
                name,
                columns,
                constraints,
                table_properties,
                with_options,
                if_not_exists,
                or_replace,
                ..
            } if constraints.is_empty()
                && table_properties.is_empty()
                && with_options.is_empty() =>
            {
                let plan = self.query_to_plan(*query, planner_context)?;
                let input_schema = plan.schema();

                let plan = if !columns.is_empty() {
                    let schema = self.build_schema(columns)?.to_dfschema_ref()?;
                    if schema.fields().len() != input_schema.fields().len() {
                        return Err(DataFusionError::Plan(format!(
                            "Mismatch: {} columns specified, but result has {} columns",
                            schema.fields().len(),
                            input_schema.fields().len()
                        )));
                    }
                    let input_fields = input_schema.fields();
                    let project_exprs = schema
                        .fields()
                        .iter()
                        .zip(input_fields)
                        .map(|(field, input_field)| {
                            cast(col(input_field.name()), field.data_type().clone())
                                .alias(field.name())
                        })
                        .collect::<Vec<_>>();
                    LogicalPlanBuilder::from(plan.clone())
                        .project(project_exprs)?
                        .build()?
                } else {
                    plan
                };

                Ok(LogicalPlan::CreateMemoryTable(CreateMemoryTable {
                    name: object_name_to_table_reference(name)?,
                    input: Arc::new(plan),
                    if_not_exists,
                    or_replace,
                }))
            }
            Statement::CreateView {
                or_replace,
                name,
                columns,
                query,
                with_options,
                ..
            } if with_options.is_empty() => {
                let mut plan = self.query_to_plan(*query, &mut PlannerContext::new())?;
                plan = self.apply_expr_alias(plan, &columns)?;

                Ok(LogicalPlan::CreateView(CreateView {
                    name: object_name_to_table_reference(name)?,
                    input: Arc::new(plan),
                    or_replace,
                    definition: sql,
                }))
            }
            Statement::CreateTable { .. } => Err(DataFusionError::NotImplemented(
                "Only `CREATE TABLE table_name AS SELECT ...` statement is supported"
                    .to_string(),
            )),
            Statement::ShowCreate { obj_type, obj_name } => match obj_type {
                ShowCreateObject::Table => self.show_create_table_to_plan(obj_name),
                _ => Err(DataFusionError::NotImplemented(
                    "Only `SHOW CREATE TABLE  ...` statement is supported".to_string(),
                )),
            },
            Statement::CreateSchema {
                schema_name,
                if_not_exists,
            } => Ok(LogicalPlan::CreateCatalogSchema(CreateCatalogSchema {
                schema_name: schema_name.to_string(),
                if_not_exists,
                schema: Arc::new(DFSchema::empty()),
            })),
            Statement::CreateDatabase {
                db_name,
                if_not_exists,
                ..
            } => Ok(LogicalPlan::CreateCatalog(CreateCatalog {
                catalog_name: db_name.to_string(),
                if_not_exists,
                schema: Arc::new(DFSchema::empty()),
            })),
            Statement::Drop {
                object_type,
                if_exists,
                mut names,
                cascade: _,
                restrict: _,
                purge: _,
            } => {
                // We don't support cascade and purge for now.
                // nor do we support multiple object names
                let name = match names.len() {
                    0 => Err(ParserError("Missing table name.".to_string()).into()),
                    1 => object_name_to_table_reference(names.pop().unwrap()),
                    _ => {
                        Err(ParserError("Multiple objects not supported".to_string())
                            .into())
                    }
                }?;

                match object_type {
                    ObjectType::Table => Ok(LogicalPlan::DropTable(DropTable {
                        name,
                        if_exists,
                        schema: DFSchemaRef::new(DFSchema::empty()),
                    })),
                    ObjectType::View => Ok(LogicalPlan::DropView(DropView {
                        name,
                        if_exists,
                        schema: DFSchemaRef::new(DFSchema::empty()),
                    })),
                    _ => Err(DataFusionError::NotImplemented(
                        "Only `DROP TABLE/VIEW  ...` statement is supported currently"
                            .to_string(),
                    )),
                }
            }
            Statement::Prepare {
                name,
                data_types,
                statement,
            } => {
                // Convert parser data types to DataFusion data types
                let data_types: Vec<DataType> = data_types
                    .into_iter()
                    .map(|t| self.convert_data_type(&t))
                    .collect::<Result<_>>()?;

                // Create planner context with parameters
                let mut planner_context =
                    PlannerContext::new_with_prepare_param_data_types(data_types.clone());

                // Build logical plan for inner statement of the prepare statement
                let plan = self.sql_statement_to_plan_with_context(
                    *statement,
                    &mut planner_context,
                )?;
                Ok(LogicalPlan::Prepare(Prepare {
                    name: name.to_string(),
                    data_types,
                    input: Arc::new(plan),
                }))
            }

            Statement::ShowTables {
                extended,
                full,
                db_name,
                filter,
            } => self.show_tables_to_plan(extended, full, db_name, filter),

            Statement::ShowColumns {
                extended,
                full,
                table_name,
                filter,
            } => self.show_columns_to_plan(extended, full, table_name, filter),
            _ => Err(DataFusionError::NotImplemented(format!(
                "Unsupported SQL statement: {:?}",
                sql
            ))),
        }
    }

    /// Generate a logical plan from a "SHOW TABLES" query
    fn show_tables_to_plan(
        &self,
        extended: bool,
        full: bool,
        db_name: Option<Ident>,
        filter: Option<ShowStatementFilter>,
    ) -> Result<LogicalPlan> {
        if self.has_table("information_schema", "tables") {
            // we only support the basic "SHOW TABLES"
            // https://github.com/apache/arrow-datafusion/issues/3188
            if db_name.is_some() || filter.is_some() || full || extended {
                Err(DataFusionError::Plan(
                    "Unsupported parameters to SHOW TABLES".to_string(),
                ))
            } else {
                let query = "SELECT * FROM information_schema.tables;";
                let mut rewrite = DFParser::parse_sql(query)?;
                assert_eq!(rewrite.len(), 1);
                self.statement_to_plan(rewrite.pop_front().unwrap()) // length of rewrite is 1
            }
        } else {
            Err(DataFusionError::Plan(
                "SHOW TABLES is not supported unless information_schema is enabled"
                    .to_string(),
            ))
        }
    }

    /// Generate a logical plan from an SQL query
    pub fn query_to_plan(
        &self,
        query: Query,
        planner_context: &mut PlannerContext,
    ) -> Result<LogicalPlan> {
        self.query_to_plan_with_alias(query, None, planner_context, None)
    }

    /// Generate a logical plan from a SQL subquery
    pub fn subquery_to_plan(
        &self,
        query: Query,
        planner_context: &mut PlannerContext,
        outer_query_schema: &DFSchema,
    ) -> Result<LogicalPlan> {
        self.query_to_plan_with_alias(
            query,
            None,
            planner_context,
            Some(outer_query_schema),
        )
    }

    /// Generate a logic plan from an SQL query with optional alias
    pub fn query_to_plan_with_alias(
        &self,
        query: Query,
        alias: Option<String>,
        planner_context: &mut PlannerContext,
        outer_query_schema: Option<&DFSchema>,
    ) -> Result<LogicalPlan> {
        let set_expr = query.body;
        if let Some(with) = query.with {
            // Process CTEs from top to bottom
            // do not allow self-references
            if with.recursive {
                return Err(DataFusionError::NotImplemented(
                    "Recursive CTEs are not supported".to_string(),
                ));
            }

            for cte in with.cte_tables {
                // A `WITH` block can't use the same name more than once
                let cte_name = normalize_ident(&cte.alias.name);
                if planner_context.ctes.contains_key(&cte_name) {
                    return Err(DataFusionError::SQL(ParserError(format!(
                        "WITH query name {:?} specified more than once",
                        cte_name
                    ))));
                }
                // create logical plan & pass backreferencing CTEs
                let logical_plan = self.query_to_plan_with_alias(
                    *cte.query,
                    None,
                    &mut planner_context.clone(),
                    outer_query_schema,
                )?;

                // Each `WITH` block can change the column names in the last
                // projection (e.g. "WITH table(t1, t2) AS SELECT 1, 2").
                let logical_plan = self.apply_table_alias(logical_plan, cte.alias)?;

                planner_context.ctes.insert(cte_name, logical_plan);
            }
        }
        let plan =
            self.set_expr_to_plan(*set_expr, alias, planner_context, outer_query_schema)?;
        let plan = self.order_by(plan, query.order_by)?;
        self.limit(plan, query.offset, query.limit)
    }

    fn set_expr_to_plan(
        &self,
        set_expr: SetExpr,
        alias: Option<String>,
        planner_context: &mut PlannerContext,
        outer_query_schema: Option<&DFSchema>,
    ) -> Result<LogicalPlan> {
        match set_expr {
            SetExpr::Select(s) => {
                self.select_to_plan(*s, planner_context, alias, outer_query_schema)
            }
            SetExpr::Values(v) => {
                self.sql_values_to_plan(v, &planner_context.prepare_param_data_types)
            }
            SetExpr::SetOperation {
                op,
                left,
                right,
                set_quantifier,
            } => {
                let all = match set_quantifier {
                    SetQuantifier::All => true,
                    SetQuantifier::Distinct | SetQuantifier::None => false,
                };

                let left_plan = self.set_expr_to_plan(
                    *left,
                    None,
                    planner_context,
                    outer_query_schema,
                )?;
                let right_plan = self.set_expr_to_plan(
                    *right,
                    None,
                    planner_context,
                    outer_query_schema,
                )?;
                match (op, all) {
                    (SetOperator::Union, true) => LogicalPlanBuilder::from(left_plan)
                        .union(right_plan)?
                        .build(),
                    (SetOperator::Union, false) => LogicalPlanBuilder::from(left_plan)
                        .union_distinct(right_plan)?
                        .build(),
                    (SetOperator::Intersect, true) => {
                        LogicalPlanBuilder::intersect(left_plan, right_plan, true)
                    }
                    (SetOperator::Intersect, false) => {
                        LogicalPlanBuilder::intersect(left_plan, right_plan, false)
                    }
                    (SetOperator::Except, true) => {
                        LogicalPlanBuilder::except(left_plan, right_plan, true)
                    }
                    (SetOperator::Except, false) => {
                        LogicalPlanBuilder::except(left_plan, right_plan, false)
                    }
                }
            }
            SetExpr::Query(q) => self.query_to_plan(*q, planner_context),
            _ => Err(DataFusionError::NotImplemented(format!(
                "Query {} not implemented yet",
                set_expr
            ))),
        }
    }

    pub fn describe_table_to_plan(
        &self,
        statement: DescribeTable,
    ) -> Result<LogicalPlan> {
        let DescribeTable { table_name } = statement;

        let where_clause = object_name_to_qualifier(&table_name);
        let table_ref = object_name_to_table_reference(table_name)?;

        // check if table_name exists
        let _ = self
            .schema_provider
            .get_table_provider((&table_ref).into())?;

        if self.has_table("information_schema", "tables") {
            let sql = format!(
                "SELECT column_name, data_type, is_nullable \
                                FROM information_schema.columns WHERE {where_clause};"
            );
            let mut rewrite = DFParser::parse_sql(&sql)?;
            self.statement_to_plan(rewrite.pop_front().unwrap())
        } else {
            Err(DataFusionError::Plan(
                "DESCRIBE TABLE is not supported unless information_schema is enabled"
                    .to_string(),
            ))
        }
    }

    /// Generate a logical plan from a CREATE EXTERNAL TABLE statement
    pub fn external_table_to_plan(
        &self,
        statement: CreateExternalTable,
    ) -> Result<LogicalPlan> {
        let definition = Some(statement.to_string());
        let CreateExternalTable {
            name,
            columns,
            file_type,
            has_header,
            delimiter,
            location,
            table_partition_cols,
            if_not_exists,
            file_compression_type,
            options,
        } = statement;

        // semantic checks
        if file_type == "PARQUET" && !columns.is_empty() {
            Err(DataFusionError::Plan(
                "Column definitions can not be specified for PARQUET files.".into(),
            ))?;
        }

        if file_type != "CSV" && file_type != "JSON" && !file_compression_type.is_empty()
        {
            Err(DataFusionError::Plan(
                "File compression type can be specified for CSV/JSON files.".into(),
            ))?;
        }

        let schema = self.build_schema(columns)?;

        // External tables do not support schemas at the moment, so the name is just a table name
        let name = OwnedTableReference::Bare { table: name };

        Ok(LogicalPlan::CreateExternalTable(PlanCreateExternalTable {
            schema: schema.to_dfschema_ref()?,
            name,
            location,
            file_type,
            has_header,
            delimiter,
            table_partition_cols,
            if_not_exists,
            definition,
            file_compression_type,
            options,
        }))
    }

    /// Generate a plan for EXPLAIN ... that will print out a plan
    ///
    pub fn explain_statement_to_plan(
        &self,
        verbose: bool,
        analyze: bool,
        statement: Statement,
    ) -> Result<LogicalPlan> {
        let plan = self.sql_statement_to_plan(statement)?;
        let plan = Arc::new(plan);
        let schema = LogicalPlan::explain_schema();
        let schema = schema.to_dfschema_ref()?;

        if analyze {
            Ok(LogicalPlan::Analyze(Analyze {
                verbose,
                input: plan,
                schema,
            }))
        } else {
            let stringified_plans =
                vec![plan.to_stringified(PlanType::InitialLogicalPlan)];
            Ok(LogicalPlan::Explain(Explain {
                verbose,
                plan,
                stringified_plans,
                schema,
            }))
        }
    }

    fn build_schema(&self, columns: Vec<SQLColumnDef>) -> Result<Schema> {
        let mut fields = Vec::with_capacity(columns.len());

        for column in columns {
            let data_type = self.convert_simple_data_type(&column.data_type)?;
            let allow_null = column
                .options
                .iter()
                .any(|x| x.option == ColumnOption::Null);
            fields.push(Field::new(
                &normalize_ident(&column.name),
                data_type,
                allow_null,
            ));
        }

        Ok(Schema::new(fields))
    }

    fn plan_from_tables(
        &self,
        mut from: Vec<TableWithJoins>,
        planner_context: &mut PlannerContext,
        outer_query_schema: Option<&DFSchema>,
    ) -> Result<LogicalPlan> {
        match from.len() {
            0 => Ok(LogicalPlanBuilder::empty(true).build()?),
            1 => {
                let from = from.remove(0);
                self.plan_table_with_joins(from, planner_context, outer_query_schema)
            }
            _ => {
                let plans = from
                    .into_iter()
                    .map(|t| {
                        self.plan_table_with_joins(t, planner_context, outer_query_schema)
                    })
                    .collect::<Result<Vec<_>>>()?;
                let mut left = plans[0].clone();
                for right in plans.iter().skip(1) {
                    left = LogicalPlanBuilder::from(left).cross_join(right)?.build()?;
                }
                Ok(left)
            }
        }
    }

    fn plan_table_with_joins(
        &self,
        t: TableWithJoins,
        planner_context: &mut PlannerContext,
        outer_query_schema: Option<&DFSchema>,
    ) -> Result<LogicalPlan> {
        // From clause may exist CTEs, we should separate them from global CTEs.
        // CTEs in from clause are allowed to be duplicated.
        // Such as `select * from (WITH source AS (select 1 as e) SELECT * FROM source) t1, (WITH source AS (select 1 as e) SELECT * FROM source) t2;` which is valid.
        // So always use original global CTEs to plan CTEs in from clause.
        // Btw, don't need to add CTEs in from to global CTEs.
        let origin_planner_context = planner_context.clone();
        let left =
            self.create_relation(t.relation, planner_context, outer_query_schema)?;
        match t.joins.len() {
            0 => {
                *planner_context = origin_planner_context;
                Ok(left)
            }
            _ => {
                let mut joins = t.joins.into_iter();
                *planner_context = origin_planner_context.clone();
                let mut left = self.parse_relation_join(
                    left,
                    joins.next().unwrap(), // length of joins > 0
                    planner_context,
                    outer_query_schema,
                )?;
                for join in joins {
                    *planner_context = origin_planner_context.clone();
                    left = self.parse_relation_join(
                        left,
                        join,
                        planner_context,
                        outer_query_schema,
                    )?;
                }
                *planner_context = origin_planner_context;
                Ok(left)
            }
        }
    }

    fn parse_relation_join(
        &self,
        left: LogicalPlan,
        join: Join,
        planner_context: &mut PlannerContext,
        outer_query_schema: Option<&DFSchema>,
    ) -> Result<LogicalPlan> {
        let right =
            self.create_relation(join.relation, planner_context, outer_query_schema)?;
        match join.join_operator {
            JoinOperator::LeftOuter(constraint) => {
                self.parse_join(left, right, constraint, JoinType::Left, planner_context)
            }
            JoinOperator::RightOuter(constraint) => {
                self.parse_join(left, right, constraint, JoinType::Right, planner_context)
            }
            JoinOperator::Inner(constraint) => {
                self.parse_join(left, right, constraint, JoinType::Inner, planner_context)
            }
            JoinOperator::FullOuter(constraint) => {
                self.parse_join(left, right, constraint, JoinType::Full, planner_context)
            }
            JoinOperator::CrossJoin => self.parse_cross_join(left, &right),
            other => Err(DataFusionError::NotImplemented(format!(
                "Unsupported JOIN operator {:?}",
                other
            ))),
        }
    }

    fn parse_cross_join(
        &self,
        left: LogicalPlan,
        right: &LogicalPlan,
    ) -> Result<LogicalPlan> {
        LogicalPlanBuilder::from(left).cross_join(right)?.build()
    }

    fn parse_join(
        &self,
        left: LogicalPlan,
        right: LogicalPlan,
        constraint: JoinConstraint,
        join_type: JoinType,
        planner_context: &mut PlannerContext,
    ) -> Result<LogicalPlan> {
        match constraint {
            JoinConstraint::On(sql_expr) => {
                let mut keys: Vec<(Expr, Expr)> = vec![];
                let join_schema = left.schema().join(right.schema())?;

                // parse ON expression
                let expr = self.sql_to_rex(sql_expr, &join_schema, planner_context)?;

                // ambiguous check
                ensure_any_column_reference_is_unambiguous(
                    &expr,
                    &[left.schema().clone(), right.schema().clone()],
                )?;

                // normalize all columns in expression
                let using_columns = expr.to_columns()?;
                let normalized_expr = normalize_col_with_schemas(
                    expr,
                    &[left.schema(), right.schema()],
                    &[using_columns],
                )?;

                // expression that didn't match equi-join pattern
                let mut filter = vec![];

                // extract join keys
                extract_join_keys(
                    normalized_expr,
                    &mut keys,
                    &mut filter,
                    left.schema(),
                    right.schema(),
                )?;

                let (left_keys, right_keys): (Vec<Expr>, Vec<Expr>) =
                    keys.into_iter().unzip();

                let join_filter = filter.into_iter().reduce(Expr::and);

                if left_keys.is_empty() {
                    // TODO should not use cross join when the join_filter exists
                    // https://github.com/apache/arrow-datafusion/issues/4363
                    let join = LogicalPlanBuilder::from(left).cross_join(&right)?;
                    join_filter
                        .map(|filter| join.filter(filter))
                        .unwrap_or(Ok(join))?
                        .build()
                } else {
                    // Wrap projection for left input if left join keys contain normal expression.
                    let (left_child, left_projected) =
                        wrap_projection_for_join_if_necessary(&left_keys, left)?;
                    let left_join_keys = left_keys
                        .iter()
                        .map(|key| {
                            key.try_into_col()
                                .or_else(|_| Ok(Column::from_name(key.display_name()?)))
                        })
                        .collect::<Result<Vec<_>>>()?;

                    // Wrap projection for right input if right join keys contains normal expression.
                    let (right_child, right_projected) =
                        wrap_projection_for_join_if_necessary(&right_keys, right)?;
                    let right_join_keys = right_keys
                        .iter()
                        .map(|key| {
                            key.try_into_col()
                                .or_else(|_| Ok(Column::from_name(key.display_name()?)))
                        })
                        .collect::<Result<Vec<_>>>()?;

                    let join_plan_builder = LogicalPlanBuilder::from(left_child).join(
                        &right_child,
                        join_type,
                        (left_join_keys, right_join_keys),
                        join_filter,
                    )?;

                    // Remove temporary projected columns if necessary.
                    if left_projected || right_projected {
                        let final_join_result = join_schema
                            .fields()
                            .iter()
                            .map(|field| Expr::Column(field.qualified_column()))
                            .collect::<Vec<_>>();
                        join_plan_builder.project(final_join_result)?.build()
                    } else {
                        join_plan_builder.build()
                    }
                }
            }
            JoinConstraint::Using(idents) => {
                let keys: Vec<Column> = idents
                    .into_iter()
                    .map(|x| Column::from_name(normalize_ident(&x)))
                    .collect();
                LogicalPlanBuilder::from(left)
                    .join_using(&right, join_type, keys)?
                    .build()
            }
            JoinConstraint::Natural => {
                // https://issues.apache.org/jira/browse/ARROW-10727
                Err(DataFusionError::NotImplemented(
                    "NATURAL JOIN is not supported (https://issues.apache.org/jira/browse/ARROW-10727)".to_string(),
                ))
            }
            JoinConstraint::None => Err(DataFusionError::NotImplemented(
                "NONE constraint is not supported".to_string(),
            )),
        }
    }
    fn create_relation(
        &self,
        relation: TableFactor,
        planner_context: &mut PlannerContext,
        outer_query_schema: Option<&DFSchema>,
    ) -> Result<LogicalPlan> {
        let (plan, alias) = match relation {
            TableFactor::Table { name, alias, .. } => {
                // normalize name and alias
                let table_ref = object_name_to_table_reference(name)?;
                let table_name = table_ref.display_string();
                let cte = planner_context.ctes.get(&table_name);
                (
                    match (
                        cte,
                        self.schema_provider.get_table_provider((&table_ref).into()),
                    ) {
                        (Some(cte_plan), _) => Ok(cte_plan.clone()),
                        (_, Ok(provider)) => {
                            LogicalPlanBuilder::scan(&table_name, provider, None)?.build()
                        }
                        (None, Err(e)) => Err(e),
                    }?,
                    alias,
                )
            }
            TableFactor::Derived {
                subquery, alias, ..
            } => {
                let logical_plan = self.query_to_plan_with_alias(
                    *subquery,
                    None,
                    planner_context,
                    outer_query_schema,
                )?;
                (logical_plan, alias)
            }
            TableFactor::NestedJoin {
                table_with_joins,
                alias,
            } => (
                self.plan_table_with_joins(
                    *table_with_joins,
                    planner_context,
                    outer_query_schema,
                )?,
                alias,
            ),
            // @todo Support TableFactory::TableFunction?
            _ => {
                return Err(DataFusionError::NotImplemented(format!(
                    "Unsupported ast node {:?} in create_relation",
                    relation
                )));
            }
        };
        if let Some(alias) = alias {
            self.apply_table_alias(plan, alias)
        } else {
            Ok(plan)
        }
    }

    /// Apply the given TableAlias to the top-level projection.
    fn apply_table_alias(
        &self,
        plan: LogicalPlan,
        alias: TableAlias,
    ) -> Result<LogicalPlan> {
        let apply_name_plan = LogicalPlan::SubqueryAlias(SubqueryAlias::try_new(
            plan,
            &normalize_ident(&alias.name),
        )?);

        self.apply_expr_alias(apply_name_plan, &alias.columns)
    }

    fn apply_expr_alias(
        &self,
        plan: LogicalPlan,
        idents: &Vec<Ident>,
    ) -> Result<LogicalPlan> {
        if idents.is_empty() {
            Ok(plan)
        } else if idents.len() != plan.schema().fields().len() {
            Err(DataFusionError::Plan(format!(
                "Source table contains {} columns but only {} names given as column alias",
                plan.schema().fields().len(),
                idents.len(),
            )))
        } else {
            let fields = plan.schema().fields().clone();
            LogicalPlanBuilder::from(plan)
                .project(fields.iter().zip(idents.iter()).map(|(field, ident)| {
                    col(field.name()).alias(normalize_ident(ident))
                }))?
                .build()
        }
    }

    /// Generate a logic plan from selection clause, the function contain optimization for cross join to inner join
    /// Related PR: <https://github.com/apache/arrow-datafusion/pull/1566>
    fn plan_selection(
        &self,
        selection: Option<SQLExpr>,
        plan: LogicalPlan,
        outer_query_schema: Option<&DFSchema>,
        planner_context: &mut PlannerContext,
    ) -> Result<LogicalPlan> {
        match selection {
            Some(predicate_expr) => {
                let mut join_schema = (**plan.schema()).clone();
                let mut all_schemas: Vec<DFSchemaRef> = vec![];
                for schema in plan.all_schemas() {
                    all_schemas.push(schema.clone());
                }
                if let Some(outer) = outer_query_schema {
                    all_schemas.push(Arc::new(outer.clone()));
                    join_schema.merge(outer);
                }
                let x: Vec<&DFSchemaRef> = all_schemas.iter().collect();

                let filter_expr =
                    self.sql_to_rex(predicate_expr, &join_schema, planner_context)?;
                let mut using_columns = HashSet::new();
                expr_to_columns(&filter_expr, &mut using_columns)?;
                let filter_expr = normalize_col_with_schemas(
                    filter_expr,
                    x.as_slice(),
                    &[using_columns],
                )?;

                Ok(LogicalPlan::Filter(Filter::try_new(
                    filter_expr,
                    Arc::new(plan),
                )?))
            }
            None => Ok(plan),
        }
    }

    /// build schema for unqualifier column ambiguous check
    fn build_schema_for_ambiguous_check(&self, plan: &LogicalPlan) -> Result<DFSchema> {
        let mut fields = plan.schema().fields().clone();

        let metadata = plan.schema().metadata().clone();
        if let LogicalPlan::Join(HashJoin {
            join_constraint: HashJoinConstraint::Using,
            ref on,
            ref left,
            ..
        }) = plan
        {
            // For query: select id from t1 join t2 using(id), this is legal.
            // We should dedup the fields for cols in using clause.
            for join_cols in on.iter() {
                let left_field = left.schema().field_from_column(&join_cols.0)?;
                fields.retain(|field| {
                    field.unqualified_column().name
                        != left_field.unqualified_column().name
                });
                fields.push(left_field.clone());
            }
        }

        DFSchema::new_with_metadata(fields, metadata)
    }

    /// Generate a logic plan from an SQL select
    fn select_to_plan(
        &self,
        select: Select,
        planner_context: &mut PlannerContext,
        alias: Option<String>,
        outer_query_schema: Option<&DFSchema>,
    ) -> Result<LogicalPlan> {
        // check for unsupported syntax first
        if !select.cluster_by.is_empty() {
            return Err(DataFusionError::NotImplemented("CLUSTER BY".to_string()));
        }
        if !select.lateral_views.is_empty() {
            return Err(DataFusionError::NotImplemented("LATERAL VIEWS".to_string()));
        }
        if select.qualify.is_some() {
            return Err(DataFusionError::NotImplemented("QUALIFY".to_string()));
        }
        if select.top.is_some() {
            return Err(DataFusionError::NotImplemented("TOP".to_string()));
        }

        // process `from` clause
        let plan =
            self.plan_from_tables(select.from, planner_context, outer_query_schema)?;

        let empty_from = matches!(plan, LogicalPlan::EmptyRelation(_));
        // build from schema for unqualifier column ambiguous check
        // we should get only one field for unqualifier column from schema.
        let from_schema = self.build_schema_for_ambiguous_check(&plan)?;

        // process `where` clause
        let plan = self.plan_selection(
            select.selection,
            plan,
            outer_query_schema,
            planner_context,
        )?;

        // process the SELECT expressions, with wildcards expanded.
        let select_exprs = self.prepare_select_exprs(
            &plan,
            select.projection,
            empty_from,
            planner_context,
            &from_schema,
        )?;

        // having and group by clause may reference aliases defined in select projection
        let projected_plan = self.project(plan.clone(), select_exprs.clone())?;
        let mut combined_schema = (**projected_plan.schema()).clone();
        combined_schema.merge(plan.schema());

        // this alias map is resolved and looked up in both having exprs and group by exprs
        let alias_map = extract_aliases(&select_exprs);

        // Optionally the HAVING expression.
        let having_expr_opt = select
            .having
            .map::<Result<Expr>, _>(|having_expr| {
                let having_expr = self.sql_expr_to_logical_expr(
                    having_expr,
                    &combined_schema,
                    planner_context,
                )?;
                // This step "dereferences" any aliases in the HAVING clause.
                //
                // This is how we support queries with HAVING expressions that
                // refer to aliased columns.
                //
                // For example:
                //
                //   SELECT c1 AS m FROM t HAVING m > 10;
                //   SELECT c1, MAX(c2) AS m FROM t GROUP BY c1 HAVING m > 10;
                //
                // are rewritten as, respectively:
                //
                //   SELECT c1 AS m FROM t HAVING c1 > 10;
                //   SELECT c1, MAX(c2) AS m FROM t GROUP BY c1 HAVING MAX(c2) > 10;
                //
                let having_expr = resolve_aliases_to_exprs(&having_expr, &alias_map)?;
                normalize_col(having_expr, &projected_plan)
            })
            .transpose()?;

        // The outer expressions we will search through for
        // aggregates. Aggregates may be sourced from the SELECT...
        let mut aggr_expr_haystack = select_exprs.clone();
        // ... or from the HAVING.
        if let Some(having_expr) = &having_expr_opt {
            aggr_expr_haystack.push(having_expr.clone());
        }

        // All of the aggregate expressions (deduplicated).
        let aggr_exprs = find_aggregate_exprs(&aggr_expr_haystack);

        // All of the group by expressions
        let group_by_exprs = select
            .group_by
            .into_iter()
            .map(|e| {
                let group_by_expr =
                    self.sql_expr_to_logical_expr(e, &combined_schema, planner_context)?;
                // aliases from the projection can conflict with same-named expressions in the input
                let mut alias_map = alias_map.clone();
                for f in plan.schema().fields() {
                    alias_map.remove(f.name());
                }
                let group_by_expr = resolve_aliases_to_exprs(&group_by_expr, &alias_map)?;
                let group_by_expr =
                    resolve_positions_to_exprs(&group_by_expr, &select_exprs)
                        .unwrap_or(group_by_expr);
                let group_by_expr = normalize_col(group_by_expr, &projected_plan)?;
                self.validate_schema_satisfies_exprs(
                    plan.schema(),
                    &[group_by_expr.clone()],
                )?;
                Ok(group_by_expr)
            })
            .collect::<Result<Vec<Expr>>>()?;

        // process group by, aggregation or having
        let (plan, mut select_exprs_post_aggr, having_expr_post_aggr) =
            if !group_by_exprs.is_empty() || !aggr_exprs.is_empty() {
                self.aggregate(
                    plan,
                    &select_exprs,
                    having_expr_opt.as_ref(),
                    group_by_exprs,
                    aggr_exprs,
                )?
            } else {
                if let Some(having_expr) = &having_expr_opt {
                    let available_columns = select_exprs
                        .iter()
                        .map(|expr| expr_as_column_expr(expr, &plan))
                        .collect::<Result<Vec<Expr>>>()?;

                    // Ensure the HAVING expression is using only columns
                    // provided by the SELECT.
                    check_columns_satisfy_exprs(
                        &available_columns,
                        &[having_expr.clone()],
                        "HAVING clause references column(s) not provided by the select",
                    )?;
                }

                (plan, select_exprs, having_expr_opt)
            };

        let plan = if let Some(having_expr_post_aggr) = having_expr_post_aggr {
            LogicalPlanBuilder::from(plan)
                .filter(having_expr_post_aggr)?
                .build()?
        } else {
            plan
        };

        // process window function
        let window_func_exprs = find_window_exprs(&select_exprs_post_aggr);

        let plan = if window_func_exprs.is_empty() {
            plan
        } else {
            let plan = LogicalPlanBuilder::window_plan(plan, window_func_exprs.clone())?;

            // re-write the projection
            select_exprs_post_aggr = select_exprs_post_aggr
                .iter()
                .map(|expr| rebase_expr(expr, &window_func_exprs, &plan))
                .collect::<Result<Vec<Expr>>>()?;

            plan
        };

        // final projection
        let mut plan = project(plan, select_exprs_post_aggr)?;
        plan = match alias {
            Some(alias) => {
                LogicalPlan::SubqueryAlias(SubqueryAlias::try_new(plan, &alias)?)
            }
            None => plan,
        };

        // process distinct clause
        let plan = if select.distinct {
            LogicalPlanBuilder::from(plan).distinct()?.build()
        } else {
            Ok(plan)
        }?;

        // DISTRIBUTE BY
        if !select.distribute_by.is_empty() {
            let x = select
                .distribute_by
                .iter()
                .map(|e| {
                    self.sql_expr_to_logical_expr(
                        e.clone(),
                        &combined_schema,
                        planner_context,
                    )
                })
                .collect::<Result<Vec<_>>>()?;
            LogicalPlanBuilder::from(plan)
                .repartition(Partitioning::DistributeBy(x))?
                .build()
        } else {
            Ok(plan)
        }
    }

    /// Returns the `Expr`'s corresponding to a SQL query's SELECT expressions.
    ///
    /// Wildcards are expanded into the concrete list of columns.
    fn prepare_select_exprs(
        &self,
        plan: &LogicalPlan,
        projection: Vec<SelectItem>,
        empty_from: bool,
        planner_context: &mut PlannerContext,
        from_schema: &DFSchema,
    ) -> Result<Vec<Expr>> {
        projection
            .into_iter()
            .map(|expr| {
                self.sql_select_to_rex(
                    expr,
                    plan,
                    empty_from,
                    planner_context,
                    from_schema,
                )
            })
            .flat_map(|result| match result {
                Ok(vec) => vec.into_iter().map(Ok).collect(),
                Err(err) => vec![Err(err)],
            })
            .collect::<Result<Vec<Expr>>>()
    }

    /// Wrap a plan in a projection
    fn project(&self, input: LogicalPlan, expr: Vec<Expr>) -> Result<LogicalPlan> {
        self.validate_schema_satisfies_exprs(input.schema(), &expr)?;
        LogicalPlanBuilder::from(input).project(expr)?.build()
    }

    /// Create an aggregate plan.
    ///
    /// An aggregate plan consists of grouping expressions, aggregate expressions, and an
    /// optional HAVING expression (which is a filter on the output of the aggregate).
    ///
    /// # Arguments
    ///
    /// * `input`           - The input plan that will be aggregated. The grouping, aggregate, and
    ///                       "having" expressions must all be resolvable from this plan.
    /// * `select_exprs`    - The projection expressions from the SELECT clause.
    /// * `having_expr_opt` - Optional HAVING clause.
    /// * `group_by_exprs`  - Grouping expressions from the GROUP BY clause. These can be column
    ///                       references or more complex expressions.
    /// * `aggr_exprs`      - Aggregate expressions, such as `SUM(a)` or `COUNT(1)`.
    ///
    /// # Return
    ///
    /// The return value is a triplet of the following items:
    ///
    /// * `plan`                   - A [LogicalPlan::Aggregate] plan for the newly created aggregate.
    /// * `select_exprs_post_aggr` - The projection expressions rewritten to reference columns from
    ///                              the aggregate
    /// * `having_expr_post_aggr`  - The "having" expression rewritten to reference a column from
    ///                              the aggregate
    fn aggregate(
        &self,
        input: LogicalPlan,
        select_exprs: &[Expr],
        having_expr_opt: Option<&Expr>,
        group_by_exprs: Vec<Expr>,
        aggr_exprs: Vec<Expr>,
    ) -> Result<(LogicalPlan, Vec<Expr>, Option<Expr>)> {
        // create the aggregate plan
        let plan = LogicalPlanBuilder::from(input.clone())
            .aggregate(group_by_exprs.clone(), aggr_exprs.clone())?
            .build()?;

        // in this next section of code we are re-writing the projection to refer to columns
        // output by the aggregate plan. For example, if the projection contains the expression
        // `SUM(a)` then we replace that with a reference to a column `SUM(a)` produced by
        // the aggregate plan.

        // combine the original grouping and aggregate expressions into one list (note that
        // we do not add the "having" expression since that is not part of the projection)
        let mut aggr_projection_exprs = vec![];
        for expr in &group_by_exprs {
            match expr {
                Expr::GroupingSet(GroupingSet::Rollup(exprs)) => {
                    aggr_projection_exprs.extend_from_slice(exprs)
                }
                Expr::GroupingSet(GroupingSet::Cube(exprs)) => {
                    aggr_projection_exprs.extend_from_slice(exprs)
                }
                Expr::GroupingSet(GroupingSet::GroupingSets(lists_of_exprs)) => {
                    for exprs in lists_of_exprs {
                        aggr_projection_exprs.extend_from_slice(exprs)
                    }
                }
                _ => aggr_projection_exprs.push(expr.clone()),
            }
        }
        aggr_projection_exprs.extend_from_slice(&aggr_exprs);

        // now attempt to resolve columns and replace with fully-qualified columns
        let aggr_projection_exprs = aggr_projection_exprs
            .iter()
            .map(|expr| resolve_columns(expr, &input))
            .collect::<Result<Vec<Expr>>>()?;

        // next we replace any expressions that are not a column with a column referencing
        // an output column from the aggregate schema
        let column_exprs_post_aggr = aggr_projection_exprs
            .iter()
            .map(|expr| expr_as_column_expr(expr, &input))
            .collect::<Result<Vec<Expr>>>()?;

        // next we re-write the projection
        let select_exprs_post_aggr = select_exprs
            .iter()
            .map(|expr| rebase_expr(expr, &aggr_projection_exprs, &input))
            .collect::<Result<Vec<Expr>>>()?;

        // finally, we have some validation that the re-written projection can be resolved
        // from the aggregate output columns
        check_columns_satisfy_exprs(
            &column_exprs_post_aggr,
            &select_exprs_post_aggr,
            "Projection references non-aggregate values",
        )?;

        // Rewrite the HAVING expression to use the columns produced by the
        // aggregation.
        let having_expr_post_aggr = if let Some(having_expr) = having_expr_opt {
            let having_expr_post_aggr =
                rebase_expr(having_expr, &aggr_projection_exprs, &input)?;

            check_columns_satisfy_exprs(
                &column_exprs_post_aggr,
                &[having_expr_post_aggr.clone()],
                "HAVING clause references non-aggregate values",
            )?;

            Some(having_expr_post_aggr)
        } else {
            None
        };

        Ok((plan, select_exprs_post_aggr, having_expr_post_aggr))
    }

    /// Wrap a plan in a limit
    fn limit(
        &self,
        input: LogicalPlan,
        skip: Option<SQLOffset>,
        fetch: Option<SQLExpr>,
    ) -> Result<LogicalPlan> {
        if skip.is_none() && fetch.is_none() {
            return Ok(input);
        }

        let skip = match skip {
            Some(skip_expr) => match self.sql_to_rex(
                skip_expr.value,
                input.schema(),
                &mut PlannerContext::new(),
            )? {
                Expr::Literal(ScalarValue::Int64(Some(s))) => {
                    if s < 0 {
                        return Err(DataFusionError::Plan(format!(
                            "Offset must be >= 0, '{}' was provided.",
                            s
                        )));
                    }
                    Ok(s as usize)
                }
                _ => Err(DataFusionError::Plan(
                    "Unexpected expression in OFFSET clause".to_string(),
                )),
            }?,
            _ => 0,
        };

        let fetch = match fetch {
            Some(limit_expr) => {
                let n = match self.sql_to_rex(
                    limit_expr,
                    input.schema(),
                    &mut PlannerContext::new(),
                )? {
                    Expr::Literal(ScalarValue::Int64(Some(n))) => Ok(n as usize),
                    _ => Err(DataFusionError::Plan(
                        "Unexpected expression for LIMIT clause".to_string(),
                    )),
                }?;
                Some(n)
            }
            _ => None,
        };

        LogicalPlanBuilder::from(input).limit(skip, fetch)?.build()
    }

    /// Wrap the logical in a sort
    fn order_by(
        &self,
        plan: LogicalPlan,
        order_by: Vec<OrderByExpr>,
    ) -> Result<LogicalPlan> {
        if order_by.is_empty() {
            return Ok(plan);
        }

        let order_by_rex = order_by
            .into_iter()
            .map(|e| self.order_by_to_sort_expr(e, plan.schema()))
            .collect::<Result<Vec<_>>>()?;

        LogicalPlanBuilder::from(plan).sort(order_by_rex)?.build()
    }

    /// convert sql OrderByExpr to Expr::Sort
    fn order_by_to_sort_expr(&self, e: OrderByExpr, schema: &DFSchema) -> Result<Expr> {
        let OrderByExpr {
            asc,
            expr,
            nulls_first,
        } = e;

        let expr = match expr {
            SQLExpr::Value(Value::Number(v, _)) => {
                let field_index = v
                    .parse::<usize>()
                    .map_err(|err| DataFusionError::Plan(err.to_string()))?;

                if field_index == 0 {
                    return Err(DataFusionError::Plan(
                        "Order by index starts at 1 for column indexes".to_string(),
                    ));
                } else if schema.fields().len() < field_index {
                    return Err(DataFusionError::Plan(format!(
                        "Order by column out of bounds, specified: {}, max: {}",
                        field_index,
                        schema.fields().len()
                    )));
                }

                let field = schema.field(field_index - 1);
                Expr::Column(field.qualified_column())
            }
            e => self.sql_expr_to_logical_expr(e, schema, &mut PlannerContext::new())?,
        };
        Ok({
            let asc = asc.unwrap_or(true);
            Expr::Sort {
                expr: Box::new(expr),
                asc,
                // when asc is true, by default nulls last to be consistent with postgres
                // postgres rule: https://www.postgresql.org/docs/current/queries-order.html
                nulls_first: nulls_first.unwrap_or(!asc),
            }
        })
    }

    /// Validate the schema provides all of the columns referenced in the expressions.
    fn validate_schema_satisfies_exprs(
        &self,
        schema: &DFSchema,
        exprs: &[Expr],
    ) -> Result<()> {
        find_column_exprs(exprs)
            .iter()
            .try_for_each(|col| match col {
                Expr::Column(col) => match &col.relation {
                    Some(r) => {
                        schema.field_with_qualified_name(r, &col.name)?;
                        Ok(())
                    }
                    None => {
                        if !schema.fields_with_unqualified_name(&col.name).is_empty() {
                            Ok(())
                        } else {
                            Err(field_not_found(None, col.name.as_str(), schema))
                        }
                    }
                }
                .map_err(|_: DataFusionError| {
                    field_not_found(
                        col.relation.as_ref().map(|s| s.to_owned()),
                        col.name.as_str(),
                        schema,
                    )
                }),
                _ => Err(DataFusionError::Internal("Not a column".to_string())),
            })
    }

    /// ambiguous check for unqualifier column
    fn column_reference_ambiguous_check(
        &self,
        schema: &DFSchema,
        exprs: &[Expr],
    ) -> Result<()> {
        find_column_exprs(exprs)
            .iter()
            .try_for_each(|col| match col {
                Expr::Column(col) => match &col.relation {
                    None => {
                        // should get only one field in from_schema.
                        if schema.fields_with_unqualified_name(&col.name).len() != 1 {
                            Err(DataFusionError::Internal(format!(
                                "column reference {} is ambiguous",
                                col.name
                            )))
                        } else {
                            Ok(())
                        }
                    }
                    _ => Ok(()),
                },
                _ => Ok(()),
            })
    }

    /// Generate a relational expression from a select SQL expression
    fn sql_select_to_rex(
        &self,
        sql: SelectItem,
        plan: &LogicalPlan,
        empty_from: bool,
        planner_context: &mut PlannerContext,
        from_schema: &DFSchema,
    ) -> Result<Vec<Expr>> {
        match sql {
            SelectItem::UnnamedExpr(expr) => {
                let expr = self.sql_to_rex(expr, plan.schema(), planner_context)?;
                self.column_reference_ambiguous_check(from_schema, &[expr.clone()])?;
                Ok(vec![normalize_col(expr, plan)?])
            }
            SelectItem::ExprWithAlias { expr, alias } => {
                let select_expr =
                    self.sql_to_rex(expr, plan.schema(), planner_context)?;
                self.column_reference_ambiguous_check(
                    from_schema,
                    &[select_expr.clone()],
                )?;
                let expr = Alias(Box::new(select_expr), normalize_ident(&alias));
                Ok(vec![normalize_col(expr, plan)?])
            }
            SelectItem::Wildcard => {
                if empty_from {
                    return Err(DataFusionError::Plan(
                        "SELECT * with no tables specified is not valid".to_string(),
                    ));
                }
                // do not expand from outer schema
                expand_wildcard(plan.schema().as_ref(), plan)
            }
            SelectItem::QualifiedWildcard(ref object_name) => {
                let qualifier = format!("{}", object_name);
                // do not expand from outer schema
                expand_qualified_wildcard(&qualifier, plan.schema().as_ref(), plan)
            }
        }
    }

    /// Generate a relational expression from a SQL expression
    pub fn sql_to_rex(
        &self,
        sql: SQLExpr,
        schema: &DFSchema,
        planner_context: &mut PlannerContext,
    ) -> Result<Expr> {
        let mut expr = self.sql_expr_to_logical_expr(sql, schema, planner_context)?;
        expr = self.rewrite_partial_qualifier(expr, schema);
        self.validate_schema_satisfies_exprs(schema, &[expr.clone()])?;
        Ok(expr)
    }

    /// Rewrite aliases which are not-complete (e.g. ones that only include only table qualifier in a schema.table qualified relation)
    fn rewrite_partial_qualifier(&self, expr: Expr, schema: &DFSchema) -> Expr {
        match expr {
            Expr::Column(col) => match &col.relation {
                Some(q) => {
                    match schema
                        .fields()
                        .iter()
                        .find(|field| match field.qualifier() {
                            Some(field_q) => {
                                field.name() == &col.name
                                    && field_q.ends_with(&format!(".{}", q))
                            }
                            _ => false,
                        }) {
                        Some(df_field) => Expr::Column(Column {
                            relation: df_field.qualifier().cloned(),
                            name: df_field.name().clone(),
                        }),
                        None => Expr::Column(col),
                    }
                }
                None => Expr::Column(col),
            },
            _ => expr,
        }
    }

    fn sql_fn_arg_to_logical_expr(
        &self,
        sql: FunctionArg,
        schema: &DFSchema,
        planner_context: &mut PlannerContext,
    ) -> Result<Expr> {
        match sql {
            FunctionArg::Named {
                name: _,
                arg: FunctionArgExpr::Expr(arg),
            } => self.sql_expr_to_logical_expr(arg, schema, planner_context),
            FunctionArg::Named {
                name: _,
                arg: FunctionArgExpr::Wildcard,
            } => Ok(Expr::Wildcard),
            FunctionArg::Unnamed(FunctionArgExpr::Expr(arg)) => {
                self.sql_expr_to_logical_expr(arg, schema, planner_context)
            }
            FunctionArg::Unnamed(FunctionArgExpr::Wildcard) => Ok(Expr::Wildcard),
            _ => Err(DataFusionError::NotImplemented(format!(
                "Unsupported qualified wildcard argument: {:?}",
                sql
            ))),
        }
    }

    fn parse_sql_binary_op(
        &self,
        left: SQLExpr,
        op: BinaryOperator,
        right: SQLExpr,
        schema: &DFSchema,
        planner_context: &mut PlannerContext,
    ) -> Result<Expr> {
        let operator = match op {
            BinaryOperator::Gt => Ok(Operator::Gt),
            BinaryOperator::GtEq => Ok(Operator::GtEq),
            BinaryOperator::Lt => Ok(Operator::Lt),
            BinaryOperator::LtEq => Ok(Operator::LtEq),
            BinaryOperator::Eq => Ok(Operator::Eq),
            BinaryOperator::NotEq => Ok(Operator::NotEq),
            BinaryOperator::Plus => Ok(Operator::Plus),
            BinaryOperator::Minus => Ok(Operator::Minus),
            BinaryOperator::Multiply => Ok(Operator::Multiply),
            BinaryOperator::Divide => Ok(Operator::Divide),
            BinaryOperator::Modulo => Ok(Operator::Modulo),
            BinaryOperator::And => Ok(Operator::And),
            BinaryOperator::Or => Ok(Operator::Or),
            BinaryOperator::PGRegexMatch => Ok(Operator::RegexMatch),
            BinaryOperator::PGRegexIMatch => Ok(Operator::RegexIMatch),
            BinaryOperator::PGRegexNotMatch => Ok(Operator::RegexNotMatch),
            BinaryOperator::PGRegexNotIMatch => Ok(Operator::RegexNotIMatch),
            BinaryOperator::BitwiseAnd => Ok(Operator::BitwiseAnd),
            BinaryOperator::BitwiseOr => Ok(Operator::BitwiseOr),
            BinaryOperator::BitwiseXor => Ok(Operator::BitwiseXor),
            BinaryOperator::PGBitwiseShiftRight => Ok(Operator::BitwiseShiftRight),
            BinaryOperator::PGBitwiseShiftLeft => Ok(Operator::BitwiseShiftLeft),
            BinaryOperator::StringConcat => Ok(Operator::StringConcat),
            _ => Err(DataFusionError::NotImplemented(format!(
                "Unsupported SQL binary operator {:?}",
                op
            ))),
        }?;

        Ok(Expr::BinaryExpr(BinaryExpr::new(
            Box::new(self.sql_expr_to_logical_expr(left, schema, planner_context)?),
            operator,
            Box::new(self.sql_expr_to_logical_expr(right, schema, planner_context)?),
        )))
    }

    fn parse_sql_unary_op(
        &self,
        op: UnaryOperator,
        expr: SQLExpr,
        schema: &DFSchema,
        planner_context: &mut PlannerContext,
    ) -> Result<Expr> {
        match op {
            UnaryOperator::Not => Ok(Expr::Not(Box::new(
                self.sql_expr_to_logical_expr(expr, schema, planner_context)?,
            ))),
            UnaryOperator::Plus => {
                Ok(self.sql_expr_to_logical_expr(expr, schema, planner_context)?)
            }
            UnaryOperator::Minus => {
                match expr {
                    // optimization: if it's a number literal, we apply the negative operator
                    // here directly to calculate the new literal.
                    SQLExpr::Value(Value::Number(n, _)) => match n.parse::<i64>() {
                        Ok(n) => Ok(lit(-n)),
                        Err(_) => Ok(lit(-n
                            .parse::<f64>()
                            .map_err(|_e| {
                                DataFusionError::Internal(format!(
                                    "negative operator can be only applied to integer and float operands, got: {}",
                                    n))
                            })?)),
                    },
                    // not a literal, apply negative operator on expression
                    _ => Ok(Expr::Negative(Box::new(self.sql_expr_to_logical_expr(expr, schema, planner_context)?))),
                }
            }
            _ => Err(DataFusionError::NotImplemented(format!(
                "Unsupported SQL unary operator {:?}",
                op
            ))),
        }
    }

    fn sql_values_to_plan(
        &self,
        values: SQLValues,
        param_data_types: &[DataType],
    ) -> Result<LogicalPlan> {
        // values should not be based on any other schema
        let schema = DFSchema::empty();
        let values = values
            .0
            .into_iter()
            .map(|row| {
                row.into_iter()
                    .map(|v| match v {
                        SQLExpr::Value(Value::Number(n, _)) => self.parse_sql_number(&n),
                        SQLExpr::Value(
                            Value::SingleQuotedString(s) | Value::DoubleQuotedString(s),
                        ) => Ok(lit(s)),
                        SQLExpr::Value(Value::Null) => {
                            Ok(Expr::Literal(ScalarValue::Null))
                        }
                        SQLExpr::Value(Value::Boolean(n)) => Ok(lit(n)),
                        SQLExpr::Value(Value::Placeholder(param)) => {
                            Self::create_placeholder_expr(param, param_data_types)
                        }
                        SQLExpr::UnaryOp { op, expr } => self.parse_sql_unary_op(
                            op,
                            *expr,
                            &schema,
                            &mut PlannerContext::new(),
                        ),
                        SQLExpr::BinaryOp { left, op, right } => self
                            .parse_sql_binary_op(
                                *left,
                                op,
                                *right,
                                &schema,
                                &mut PlannerContext::new(),
                            ),
                        SQLExpr::TypedString { data_type, value } => {
                            Ok(Expr::Cast(Cast::new(
                                Box::new(lit(value)),
                                self.convert_data_type(&data_type)?,
                            )))
                        }
                        SQLExpr::Cast { expr, data_type } => Ok(Expr::Cast(Cast::new(
                            Box::new(self.sql_expr_to_logical_expr(
                                *expr,
                                &schema,
                                &mut PlannerContext::new(),
                            )?),
                            self.convert_data_type(&data_type)?,
                        ))),
                        other => Err(DataFusionError::NotImplemented(format!(
                            "Unsupported value {:?} in a values list expression",
                            other
                        ))),
                    })
                    .collect::<Result<Vec<_>>>()
            })
            .collect::<Result<Vec<_>>>()?;
        LogicalPlanBuilder::values(values)?.build()
    }

    /// Create a placeholder expression
    /// This is the same as Postgres's prepare statement syntax in which a placeholder starts with `$` sign and then
    /// number 1, 2, ... etc. For example, `$1` is the first placeholder; $2 is the second one and so on.
    fn create_placeholder_expr(
        param: String,
        param_data_types: &[DataType],
    ) -> Result<Expr> {
        // Parse the placeholder as a number because it is the only support from sqlparser and postgres
        let index = param[1..].parse::<usize>();
        let idx = match index {
            Ok(index) => index - 1,
            Err(_) => {
                return Err(DataFusionError::Internal(format!(
                    "Invalid placeholder, not a number: {}",
                    param
                )))
            }
        };
        // Check if the placeholder is in the parameter list
        if param_data_types.len() <= idx {
            return Err(DataFusionError::Internal(format!(
                "Placehoder {} does not exist in the parameter list: {:?}",
                param, param_data_types
            )));
        }
        // Data type of the parameter
        let param_type = param_data_types[idx].clone();
        debug!(
            "type of param {} param_data_types[idx]: {:?}",
            param, param_type
        );

        Ok(Expr::Placeholder {
            id: param,
            data_type: param_type,
        })
    }

    fn sql_expr_to_logical_expr(
        &self,
        sql: SQLExpr,
        schema: &DFSchema,
        planner_context: &mut PlannerContext,
    ) -> Result<Expr> {
        match sql {
            SQLExpr::Value(Value::Number(n, _)) => self.parse_sql_number(&n),
            SQLExpr::Value(Value::SingleQuotedString(ref s) | Value::DoubleQuotedString(ref s)) => Ok(lit(s.clone())),
            SQLExpr::Value(Value::Boolean(n)) => Ok(lit(n)),
            SQLExpr::Value(Value::Null) => Ok(Expr::Literal(ScalarValue::Null)),
            SQLExpr::Value(Value::Placeholder(param)) => Self::create_placeholder_expr(param, &planner_context.prepare_param_data_types),
            SQLExpr::Extract { field, expr } => Ok(Expr::ScalarFunction {
                fun: BuiltinScalarFunction::DatePart,
                args: vec![
                    Expr::Literal(ScalarValue::Utf8(Some(format!("{}", field)))),
                    self.sql_expr_to_logical_expr(*expr, schema, planner_context)?,
                ],
            }),

            SQLExpr::Array(arr) => self.sql_array_literal(arr.elem, schema),
            SQLExpr::Interval {
                value,
                leading_field,
                leading_precision,
                last_field,
                fractional_seconds_precision,
            } => self.sql_interval_to_expr(
                *value,
                leading_field,
                leading_precision,
                last_field,
                fractional_seconds_precision,
            ),
            SQLExpr::Identifier(id) => {
                if id.value.starts_with('@') {
                    // TODO: figure out if ScalarVariables should be insensitive.
                    let var_names = vec![id.value];
                    let ty = self
                        .schema_provider
                        .get_variable_type(&var_names)
                        .ok_or_else(|| {
                            DataFusionError::Execution(format!(
                                "variable {:?} has no type information",
                                var_names
                            ))
                        })?;
                    Ok(Expr::ScalarVariable(ty, var_names))
                } else {
                    // Don't use `col()` here because it will try to
                    // interpret names with '.' as if they were
                    // compound identifiers, but this is not a compound
                    // identifier. (e.g. it is "foo.bar" not foo.bar)

                    Ok(Expr::Column(Column {
                        relation: None,
                        name: normalize_ident(&id),
                    }))
                }
            }

            SQLExpr::MapAccess { ref column, keys } => {
                if let SQLExpr::Identifier(ref id) = column.as_ref() {
                    plan_indexed(col(&normalize_ident(id)), keys)
                } else {
                    Err(DataFusionError::NotImplemented(format!(
                        "map access requires an identifier, found column {} instead",
                        column
                    )))
                }
            }

            SQLExpr::ArrayIndex { obj, indexes } => {
                let expr = self.sql_expr_to_logical_expr(*obj, schema, planner_context)?;
                plan_indexed(expr, indexes)
            }

            SQLExpr::CompoundIdentifier(ids) => {
                if ids[0].value.starts_with('@') {
                    let var_names: Vec<_> = ids.into_iter().map(|s| normalize_ident(&s)).collect();
                    let ty = self
                        .schema_provider
                        .get_variable_type(&var_names)
                        .ok_or_else(|| {
                            DataFusionError::Execution(format!(
                                "variable {:?} has no type information",
                                var_names
                            ))
                        })?;
                    Ok(Expr::ScalarVariable(ty, var_names))
                } else {
                    // only support "schema.table" type identifiers here
                    let (name, relation) = match idents_to_table_reference(ids)? {
                        OwnedTableReference::Partial { schema, table } => (table, schema),
                        r @ OwnedTableReference::Bare { .. } |
                        r @ OwnedTableReference::Full { .. } => {
                            return Err(DataFusionError::Plan(format!(
                            "Unsupported compound identifier '{:?}'", r,
                            )))
                        }
                    };

                    // Try and find the reference in schema
                    match schema.field_with_qualified_name(&relation, &name) {
                        Ok(_) => {
                            // found an exact match on a qualified name so this is a table.column identifier
                            Ok(Expr::Column(Column {
                                relation: Some(relation),
                                name,
                            }))
                        }
                        Err(_) => {
                            if let Some(field) = schema.fields().iter().find(|f| f.name().eq(&relation)) {
                                // Access to a field of a column which is a structure, example: SELECT my_struct.key
                                Ok(Expr::GetIndexedField(GetIndexedField::new(
                                    Box::new(Expr::Column(field.qualified_column())),
                                    ScalarValue::Utf8(Some(name)),
                                )))
                            } else {
                                // table.column identifier
                                Ok(Expr::Column(Column {
                                    relation: Some(relation),
                                    name,
                                }))
                            }
                        }
                    }
                }
            }

            SQLExpr::Case {
                operand,
                conditions,
                results,
                else_result,
            } => {
                let expr = if let Some(e) = operand {
                    Some(Box::new(self.sql_expr_to_logical_expr(*e, schema, planner_context)?))
                } else {
                    None
                };
                let when_expr = conditions
                    .into_iter()
                    .map(|e| self.sql_expr_to_logical_expr(e, schema, planner_context))
                    .collect::<Result<Vec<_>>>()?;
                let then_expr = results
                    .into_iter()
                    .map(|e| self.sql_expr_to_logical_expr(e, schema, planner_context))
                    .collect::<Result<Vec<_>>>()?;
                let else_expr = if let Some(e) = else_result {
                    Some(Box::new(self.sql_expr_to_logical_expr(*e, schema, planner_context)?))
                } else {
                    None
                };

                Ok(Expr::Case(Case::new(
                    expr,
                    when_expr
                        .iter()
                        .zip(then_expr.iter())
                        .map(|(w, t)| (Box::new(w.to_owned()), Box::new(t.to_owned())))
                        .collect(),
                    else_expr,
                )))
            }

            SQLExpr::Cast {
                expr,
                data_type,
            } => Ok(Expr::Cast(Cast::new(
                Box::new(self.sql_expr_to_logical_expr(*expr, schema, planner_context)?),
                self.convert_data_type(&data_type)?,
            ))),

            SQLExpr::TryCast {
                expr,
                data_type,
            } => Ok(Expr::TryCast {
                expr: Box::new(self.sql_expr_to_logical_expr(*expr, schema, planner_context)?),
                data_type: self.convert_data_type(&data_type)?,
            }),

            SQLExpr::TypedString {
                data_type,
                value,
            } => Ok(Expr::Cast(Cast::new(
                Box::new(lit(value)),
                self.convert_data_type(&data_type)?,
            ))),

            SQLExpr::IsNull(expr) => Ok(Expr::IsNull(Box::new(
                self.sql_expr_to_logical_expr(*expr, schema, planner_context)?,
            ))),

            SQLExpr::IsNotNull(expr) => Ok(Expr::IsNotNull(Box::new(
                self.sql_expr_to_logical_expr(*expr, schema, planner_context)?,
            ))),

            SQLExpr::IsDistinctFrom(left, right) => Ok(Expr::BinaryExpr(BinaryExpr::new(
                Box::new(self.sql_expr_to_logical_expr(*left, schema, planner_context)?),
                Operator::IsDistinctFrom,
                Box::new(self.sql_expr_to_logical_expr(*right, schema, planner_context)?),
            ))),

            SQLExpr::IsNotDistinctFrom(left, right) => Ok(Expr::BinaryExpr(BinaryExpr::new(
                Box::new(self.sql_expr_to_logical_expr(*left, schema, planner_context)?),
                Operator::IsNotDistinctFrom,
                Box::new(self.sql_expr_to_logical_expr(*right, schema, planner_context)?),
            ))),

            SQLExpr::IsTrue(expr) => Ok(Expr::IsTrue(Box::new(self.sql_expr_to_logical_expr(*expr, schema, planner_context)?))),

            SQLExpr::IsFalse(expr) => Ok(Expr::IsFalse(Box::new(self.sql_expr_to_logical_expr(*expr, schema, planner_context)?))),

            SQLExpr::IsNotTrue(expr) => Ok(Expr::IsNotTrue(Box::new(self.sql_expr_to_logical_expr(*expr, schema, planner_context)?))),

            SQLExpr::IsNotFalse(expr) => Ok(Expr::IsNotFalse(Box::new(self.sql_expr_to_logical_expr(*expr, schema, planner_context)?))),

            SQLExpr::IsUnknown(expr) => Ok(Expr::IsUnknown(Box::new(self.sql_expr_to_logical_expr(*expr, schema, planner_context)?))),

            SQLExpr::IsNotUnknown(expr) => Ok(Expr::IsNotUnknown(Box::new(self.sql_expr_to_logical_expr(*expr, schema, planner_context)?))),

            SQLExpr::UnaryOp { op, expr } => self.parse_sql_unary_op(op, *expr, schema, planner_context),

            SQLExpr::Between {
                expr,
                negated,
                low,
                high,
            } => Ok(Expr::Between(Between::new(
                Box::new(self.sql_expr_to_logical_expr(*expr, schema, planner_context)?),
                negated,
                Box::new(self.sql_expr_to_logical_expr(*low, schema, planner_context)?),
                Box::new(self.sql_expr_to_logical_expr(*high, schema, planner_context)?),
            ))),

            SQLExpr::InList {
                expr,
                list,
                negated,
            } => {
                let list_expr = list
                    .into_iter()
                    .map(|e| self.sql_expr_to_logical_expr(e, schema, planner_context))
                    .collect::<Result<Vec<_>>>()?;

                Ok(Expr::InList {
                    expr: Box::new(self.sql_expr_to_logical_expr(*expr, schema, planner_context)?),
                    list: list_expr,
                    negated,
                })
            }

            SQLExpr::Like { negated, expr, pattern, escape_char } => {
                let pattern = self.sql_expr_to_logical_expr(*pattern, schema, planner_context)?;
                let pattern_type = pattern.get_type(schema)?;
                if pattern_type != DataType::Utf8 && pattern_type != DataType::Null {
                    return Err(DataFusionError::Plan(
                        "Invalid pattern in LIKE expression".to_string(),
                    ));
                }
                Ok(Expr::Like(Like::new(
                    negated,
                    Box::new(self.sql_expr_to_logical_expr(*expr, schema, planner_context)?),
                    Box::new(pattern),
                    escape_char,
                )))
            }

            SQLExpr::ILike { negated, expr, pattern, escape_char } => {
                let pattern = self.sql_expr_to_logical_expr(*pattern, schema, planner_context)?;
                let pattern_type = pattern.get_type(schema)?;
                if pattern_type != DataType::Utf8 && pattern_type != DataType::Null {
                    return Err(DataFusionError::Plan(
                        "Invalid pattern in ILIKE expression".to_string(),
                    ));
                }
                Ok(Expr::ILike(Like::new(
                    negated,
                    Box::new(self.sql_expr_to_logical_expr(*expr, schema, planner_context)?),
                    Box::new(pattern),
                    escape_char,
                )))
            }

            SQLExpr::SimilarTo { negated, expr, pattern, escape_char } => {
                let pattern = self.sql_expr_to_logical_expr(*pattern, schema, planner_context)?;
                let pattern_type = pattern.get_type(schema)?;
                if pattern_type != DataType::Utf8 && pattern_type != DataType::Null {
                    return Err(DataFusionError::Plan(
                        "Invalid pattern in SIMILAR TO expression".to_string(),
                    ));
                }
                Ok(Expr::SimilarTo(Like::new(
                    negated,
                    Box::new(self.sql_expr_to_logical_expr(*expr, schema, planner_context)?),
                    Box::new(pattern),
                    escape_char
                )))
            }

            SQLExpr::BinaryOp {
                left,
                op,
                right,
            } => self.parse_sql_binary_op(*left, op, *right, schema, planner_context),

            #[cfg(feature = "unicode_expressions")]
            SQLExpr::Substring {
                expr,
                substring_from,
                substring_for,
            } => {
                let args = match (substring_from, substring_for) {
                    (Some(from_expr), Some(for_expr)) => {
                        let arg = self.sql_expr_to_logical_expr(*expr, schema, planner_context)?;
                        let from_logic =
                            self.sql_expr_to_logical_expr(*from_expr, schema, planner_context)?;
                        let for_logic =
                            self.sql_expr_to_logical_expr(*for_expr, schema, planner_context)?;
                        vec![arg, from_logic, for_logic]
                    }
                    (Some(from_expr), None) => {
                        let arg = self.sql_expr_to_logical_expr(*expr, schema, planner_context)?;
                        let from_logic =
                            self.sql_expr_to_logical_expr(*from_expr, schema, planner_context)?;
                        vec![arg, from_logic]
                    }
                    (None, Some(for_expr)) => {
                        let arg = self.sql_expr_to_logical_expr(*expr, schema, planner_context)?;
                        let from_logic = Expr::Literal(ScalarValue::Int64(Some(1)));
                        let for_logic =
                            self.sql_expr_to_logical_expr(*for_expr, schema, planner_context)?;
                        vec![arg, from_logic, for_logic]
                    }
                    (None, None) => {
                        let orig_sql = SQLExpr::Substring {
                            expr,
                            substring_from: None,
                            substring_for: None,
                        };

                        return Err(DataFusionError::Plan(format!(
                            "Substring without for/from is not valid {:?}",
                            orig_sql
                        )));
                    }
                };


                Ok(Expr::ScalarFunction {
                    fun: BuiltinScalarFunction::Substr,
                    args,
                })
            }

            #[cfg(not(feature = "unicode_expressions"))]
            SQLExpr::Substring {
                ..
            } => {
                Err(DataFusionError::Internal(
                    "statement substring requires compilation with feature flag: unicode_expressions.".to_string()
                ))
            }

            SQLExpr::Trim { expr, trim_where, trim_what } => {
                let fun = match trim_where {
                    Some(TrimWhereField::Leading) => {
                        BuiltinScalarFunction::Ltrim
                    }
                    Some(TrimWhereField::Trailing) => {
                        BuiltinScalarFunction::Rtrim
                    }
                    Some(TrimWhereField::Both) => {
                        BuiltinScalarFunction::Btrim
                    }
                    None => BuiltinScalarFunction::Trim
                };
                let arg = self.sql_expr_to_logical_expr(*expr, schema, planner_context)?;
                let args = match trim_what {
                    Some(to_trim) => {
                        let to_trim = self.sql_expr_to_logical_expr(*to_trim, schema, planner_context)?;
                        vec![arg, to_trim]
                    }
                    None => vec![arg],
                };
                Ok(Expr::ScalarFunction { fun, args })
            }

            SQLExpr::AggregateExpressionWithFilter { expr, filter } => {
                match self.sql_expr_to_logical_expr(*expr, schema, planner_context)? {
                    Expr::AggregateFunction {
                        fun, args, distinct, ..
                    } => Ok(Expr::AggregateFunction { fun, args, distinct, filter: Some(Box::new(self.sql_expr_to_logical_expr(*filter, schema, planner_context)?)) }),
                    _ => Err(DataFusionError::Internal("AggregateExpressionWithFilter expression was not an AggregateFunction".to_string()))
                }
            }

            SQLExpr::Function(mut function) => {
                let name = if function.name.0.len() > 1 {
                    // DF doesn't handle compound identifiers
                    // (e.g. "foo.bar") for function names yet
                    function.name.to_string()
                } else {
                    normalize_ident(&function.name.0[0])
                };

                // first, check SQL reserved words
                if name == "rollup" {
                    let args = self.function_args_to_expr(function.args, schema)?;
                    return Ok(Expr::GroupingSet(GroupingSet::Rollup(args)));
                } else if name == "cube" {
                    let args = self.function_args_to_expr(function.args, schema)?;
                    return Ok(Expr::GroupingSet(GroupingSet::Cube(args)));
                }

                // next, scalar built-in
                if let Ok(fun) = BuiltinScalarFunction::from_str(&name) {
                    let args = self.function_args_to_expr(function.args, schema)?;
                    return Ok(Expr::ScalarFunction { fun, args });
                };

                // then, window function
                if let Some(window) = function.over.take() {
                    let partition_by = window
                        .partition_by
                        .into_iter()
                        .map(|e| self.sql_expr_to_logical_expr(e, schema, planner_context))
                        .collect::<Result<Vec<_>>>()?;
                    let order_by = window
                        .order_by
                        .into_iter()
                        .map(|e| self.order_by_to_sort_expr(e, schema))
                        .collect::<Result<Vec<_>>>()?;
                    let window_frame = window
                        .window_frame
                        .as_ref()
                        .map(|window_frame| {
                            let window_frame: WindowFrame = window_frame.clone().try_into()?;
                            if WindowFrameUnits::Range == window_frame.units
                                && order_by.len() != 1
                            {
                                Err(DataFusionError::Plan(format!(
                                    "With window frame of type RANGE, the order by expression must be of length 1, got {}", order_by.len())))
                            } else {
                                Ok(window_frame)
                            }
                        })
                        .transpose()?;
                    let window_frame = if let Some(window_frame) = window_frame {
                        window_frame
                    } else {
                        WindowFrame::new(!order_by.is_empty())
                    };
                    let fun = WindowFunction::from_str(&name)?;
                    match fun {
                        WindowFunction::AggregateFunction(
                            aggregate_fun,
                        ) => {
                            let (aggregate_fun, args) = self.aggregate_fn_to_expr(
                                aggregate_fun,
                                function.args,
                                schema,
                            )?;

                            return Ok(Expr::WindowFunction {
                                fun: WindowFunction::AggregateFunction(
                                    aggregate_fun,
                                ),
                                args,
                                partition_by,
                                order_by,
                                window_frame,
                            });
                        }
                        WindowFunction::BuiltInWindowFunction(
                            window_fun,
                        ) => {
                            return Ok(Expr::WindowFunction {
                                fun: WindowFunction::BuiltInWindowFunction(
                                    window_fun,
                                ),
                                args: self.function_args_to_expr(function.args, schema)?,
                                partition_by,
                                order_by,
                                window_frame,
                            });
                        }
                    }
                }

                // next, aggregate built-ins
                if let Ok(fun) = AggregateFunction::from_str(&name) {
                    let distinct = function.distinct;
                    let (fun, args) = self.aggregate_fn_to_expr(fun, function.args, schema)?;
                    return Ok(Expr::AggregateFunction {
                        fun,
                        distinct,
                        args,
                        filter: None,
                    });
                };

                // finally, user-defined functions (UDF) and UDAF
                match self.schema_provider.get_function_meta(&name) {
                    Some(fm) => {
                        let args = self.function_args_to_expr(function.args, schema)?;

                        Ok(Expr::ScalarUDF { fun: fm, args })
                    }
                    None => match self.schema_provider.get_aggregate_meta(&name) {
                        Some(fm) => {
                            let args = self.function_args_to_expr(function.args, schema)?;
                            Ok(Expr::AggregateUDF { fun: fm, args, filter: None })
                        }
                        _ => Err(DataFusionError::Plan(format!(
                            "Invalid function '{}'",
                            name
                        ))),
                    },
                }
            }

            SQLExpr::Floor{expr, field: _field} => {
                let fun = BuiltinScalarFunction::Floor;
                let args = vec![self.sql_expr_to_logical_expr(*expr, schema, planner_context)?];
                Ok(Expr::ScalarFunction { fun, args })
            }

            SQLExpr::Ceil{expr, field: _field} => {
                let fun = BuiltinScalarFunction::Ceil;
                let args = vec![self.sql_expr_to_logical_expr(*expr, schema, planner_context)?];
                Ok(Expr::ScalarFunction { fun, args })
            }

            SQLExpr::Nested(e) => self.sql_expr_to_logical_expr(*e, schema, planner_context),

            SQLExpr::Exists { subquery, negated } => self.parse_exists_subquery(*subquery, negated, schema, planner_context),

            SQLExpr::InSubquery { expr, subquery, negated } => self.parse_in_subquery(*expr, *subquery, negated, schema, planner_context),

            SQLExpr::Subquery(subquery) => self.parse_scalar_subquery(*subquery, schema, planner_context),

            SQLExpr::ArrayAgg(array_agg) => self.parse_array_agg(array_agg, schema, planner_context),

            _ => Err(DataFusionError::NotImplemented(format!(
                "Unsupported ast node in sqltorel: {:?}",
                sql
            ))),
        }
    }

    fn parse_exists_subquery(
        &self,
        subquery: Query,
        negated: bool,
        input_schema: &DFSchema,
        planner_context: &mut PlannerContext,
    ) -> Result<Expr> {
        Ok(Expr::Exists {
            subquery: Subquery {
                subquery: Arc::new(self.subquery_to_plan(
                    subquery,
                    planner_context,
                    input_schema,
                )?),
            },
            negated,
        })
    }

    fn parse_in_subquery(
        &self,
        expr: SQLExpr,
        subquery: Query,
        negated: bool,
        input_schema: &DFSchema,
        planner_context: &mut PlannerContext,
    ) -> Result<Expr> {
        Ok(Expr::InSubquery {
            expr: Box::new(self.sql_to_rex(expr, input_schema, planner_context)?),
            subquery: Subquery {
                subquery: Arc::new(self.subquery_to_plan(
                    subquery,
                    planner_context,
                    input_schema,
                )?),
            },
            negated,
        })
    }

    fn parse_scalar_subquery(
        &self,
        subquery: Query,
        input_schema: &DFSchema,
        planner_context: &mut PlannerContext,
    ) -> Result<Expr> {
        Ok(Expr::ScalarSubquery(Subquery {
            subquery: Arc::new(self.subquery_to_plan(
                subquery,
                planner_context,
                input_schema,
            )?),
        }))
    }

    fn parse_array_agg(
        &self,
        array_agg: ArrayAgg,
        input_schema: &DFSchema,
        planner_context: &mut PlannerContext,
    ) -> Result<Expr> {
        // Some dialects have special syntax for array_agg. DataFusion only supports it like a function.
        let ArrayAgg {
            distinct,
            expr,
            order_by,
            limit,
            within_group,
        } = array_agg;

        if let Some(order_by) = order_by {
            return Err(DataFusionError::NotImplemented(format!(
                "ORDER BY not supported in ARRAY_AGG: {}",
                order_by
            )));
        }

        if let Some(limit) = limit {
            return Err(DataFusionError::NotImplemented(format!(
                "LIMIT not supported in ARRAY_AGG: {}",
                limit
            )));
        }

        if within_group {
            return Err(DataFusionError::NotImplemented(
                "WITHIN GROUP not supported in ARRAY_AGG".to_string(),
            ));
        }

        let args =
            vec![self.sql_expr_to_logical_expr(*expr, input_schema, planner_context)?];
        // next, aggregate built-ins
        let fun = AggregateFunction::ArrayAgg;

        Ok(Expr::AggregateFunction {
            fun,
            distinct,
            args,
            filter: None,
        })
    }

    fn function_args_to_expr(
        &self,
        args: Vec<FunctionArg>,
        schema: &DFSchema,
    ) -> Result<Vec<Expr>> {
        args.into_iter()
            .map(|a| {
                self.sql_fn_arg_to_logical_expr(a, schema, &mut PlannerContext::new())
            })
            .collect::<Result<Vec<Expr>>>()
    }

    fn aggregate_fn_to_expr(
        &self,
        fun: AggregateFunction,
        args: Vec<FunctionArg>,
        schema: &DFSchema,
    ) -> Result<(AggregateFunction, Vec<Expr>)> {
        let args = match fun {
            // Special case rewrite COUNT(*) to COUNT(constant)
            AggregateFunction::Count => args
                .into_iter()
                .map(|a| match a {
                    FunctionArg::Unnamed(FunctionArgExpr::Wildcard) => {
                        Ok(Expr::Literal(COUNT_STAR_EXPANSION.clone()))
                    }
                    _ => self.sql_fn_arg_to_logical_expr(
                        a,
                        schema,
                        &mut PlannerContext::new(),
                    ),
                })
                .collect::<Result<Vec<Expr>>>()?,
            _ => self.function_args_to_expr(args, schema)?,
        };

        Ok((fun, args))
    }

    fn sql_interval_to_expr(
        &self,
        value: SQLExpr,
        leading_field: Option<DateTimeField>,
        leading_precision: Option<u64>,
        last_field: Option<DateTimeField>,
        fractional_seconds_precision: Option<u64>,
    ) -> Result<Expr> {
        if leading_precision.is_some() {
            return Err(DataFusionError::NotImplemented(format!(
                "Unsupported Interval Expression with leading_precision {:?}",
                leading_precision
            )));
        }

        if last_field.is_some() {
            return Err(DataFusionError::NotImplemented(format!(
                "Unsupported Interval Expression with last_field {:?}",
                last_field
            )));
        }

        if fractional_seconds_precision.is_some() {
            return Err(DataFusionError::NotImplemented(format!(
                "Unsupported Interval Expression with fractional_seconds_precision {:?}",
                fractional_seconds_precision
            )));
        }

        // Only handle string exprs for now
        let value = match value {
            SQLExpr::Value(
                Value::SingleQuotedString(s) | Value::DoubleQuotedString(s),
            ) => s,
            _ => {
                return Err(DataFusionError::NotImplemented(format!(
                    "Unsupported interval argument. Expected string literal, got: {:?}",
                    value
                )));
            }
        };

        let leading_field = leading_field
            .as_ref()
            .map(|dt| dt.to_string())
            .unwrap_or_else(|| "second".to_string());

        Ok(lit(parse_interval(&leading_field, &value)?))
    }

    fn show_variable_to_plan(&self, variable: &[Ident]) -> Result<LogicalPlan> {
        let variable = ObjectName(variable.to_vec()).to_string();

        if !self.has_table("information_schema", "df_settings") {
            return Err(DataFusionError::Plan(
                "SHOW [VARIABLE] is not supported unless information_schema is enabled"
                    .to_string(),
            ));
        }

        let variable_lower = variable.to_lowercase();

        let query = if variable_lower == "all" {
            // Add an ORDER BY so the output comes out in a consistent order
            String::from(
                "SELECT name, setting FROM information_schema.df_settings ORDER BY name",
            )
        } else if variable_lower == "timezone" || variable_lower == "time.zone" {
            // we could introduce alias in OptionDefinition if this string matching thing grows
            String::from("SELECT name, setting FROM information_schema.df_settings WHERE name = 'datafusion.execution.time_zone'")
        } else {
            format!(
                "SELECT name, setting FROM information_schema.df_settings WHERE name = '{}'",
                variable
            )
        };

        let mut rewrite = DFParser::parse_sql(&query)?;
        assert_eq!(rewrite.len(), 1);

        self.statement_to_plan(rewrite.pop_front().unwrap())
    }

    fn set_variable_to_plan(
        &self,
        local: bool,
        hivevar: bool,
        variable: &ObjectName,
        value: Vec<sqlparser::ast::Expr>,
    ) -> Result<LogicalPlan> {
        if local {
            return Err(DataFusionError::NotImplemented(
                "LOCAL is not supported".to_string(),
            ));
        }

        if hivevar {
            return Err(DataFusionError::NotImplemented(
                "HIVEVAR is not supported".to_string(),
            ));
        }

        let variable = variable.to_string();
        let mut variable_lower = variable.to_lowercase();

        if variable_lower == "timezone" || variable_lower == "time.zone" {
            // we could introduce alias in OptionDefinition if this string matching thing grows
            variable_lower = "datafusion.execution.time_zone".to_string();
        }

        // parse value string from Expr
        let value_string = match &value[0] {
            SQLExpr::Identifier(i) => i.to_string(),
            SQLExpr::Value(v) => match v {
                Value::SingleQuotedString(s) => s.to_string(),
                Value::Number(_, _) | Value::Boolean(_) => v.to_string(),
                Value::DoubleQuotedString(_)
                | Value::UnQuotedString(_)
                | Value::EscapedStringLiteral(_)
                | Value::NationalStringLiteral(_)
                | Value::HexStringLiteral(_)
                | Value::Null
                | Value::Placeholder(_) => {
                    return Err(DataFusionError::Plan(format!(
                        "Unsupported Value {}",
                        value[0]
                    )))
                }
            },
            // for capture signed number e.g. +8, -8
            SQLExpr::UnaryOp { op, expr } => match op {
                UnaryOperator::Plus => format!("+{}", expr),
                UnaryOperator::Minus => format!("-{}", expr),
                _ => {
                    return Err(DataFusionError::Plan(format!(
                        "Unsupported Value {}",
                        value[0]
                    )))
                }
            },
            _ => {
                return Err(DataFusionError::Plan(format!(
                    "Unsupported Value {}",
                    value[0]
                )))
            }
        };

        Ok(LogicalPlan::SetVariable(SetVariable {
            variable: variable_lower,
            value: value_string,
            schema: DFSchemaRef::new(DFSchema::empty()),
        }))
    }

    fn show_columns_to_plan(
        &self,
        extended: bool,
        full: bool,
        sql_table_name: ObjectName,
        filter: Option<ShowStatementFilter>,
    ) -> Result<LogicalPlan> {
        if filter.is_some() {
            return Err(DataFusionError::Plan(
                "SHOW COLUMNS with WHERE or LIKE is not supported".to_string(),
            ));
        }

        if !self.has_table("information_schema", "columns") {
            return Err(DataFusionError::Plan(
                "SHOW COLUMNS is not supported unless information_schema is enabled"
                    .to_string(),
            ));
        }
        // Figure out the where clause
        let where_clause = object_name_to_qualifier(&sql_table_name);

        // Do a table lookup to verify the table exists
        let table_ref = object_name_to_table_reference(sql_table_name)?;
        let _ = self
            .schema_provider
            .get_table_provider((&table_ref).into())?;

        // treat both FULL and EXTENDED as the same
        let select_list = if full || extended {
            "*"
        } else {
            "table_catalog, table_schema, table_name, column_name, data_type, is_nullable"
        };

        let query = format!(
            "SELECT {} FROM information_schema.columns WHERE {}",
            select_list, where_clause
        );

        let mut rewrite = DFParser::parse_sql(&query)?;
        assert_eq!(rewrite.len(), 1);
        self.statement_to_plan(rewrite.pop_front().unwrap()) // length of rewrite is 1
    }

    fn show_create_table_to_plan(
        &self,
        sql_table_name: ObjectName,
    ) -> Result<LogicalPlan> {
        if !self.has_table("information_schema", "tables") {
            return Err(DataFusionError::Plan(
                "SHOW CREATE TABLE is not supported unless information_schema is enabled"
                    .to_string(),
            ));
        }
        // Figure out the where clause
        let where_clause = object_name_to_qualifier(&sql_table_name);

        // Do a table lookup to verify the table exists
        let table_ref = object_name_to_table_reference(sql_table_name)?;
        let _ = self
            .schema_provider
            .get_table_provider((&table_ref).into())?;

        let query = format!(
            "SELECT table_catalog, table_schema, table_name, definition FROM information_schema.views WHERE {}",
            where_clause
        );

        let mut rewrite = DFParser::parse_sql(&query)?;
        assert_eq!(rewrite.len(), 1);
        self.statement_to_plan(rewrite.pop_front().unwrap()) // length of rewrite is 1
    }

    /// Return true if there is a table provider available for "schema.table"
    fn has_table(&self, schema: &str, table: &str) -> bool {
        let tables_reference = TableReference::Partial { schema, table };
        self.schema_provider
            .get_table_provider(tables_reference)
            .is_ok()
    }

    fn sql_array_literal(
        &self,
        elements: Vec<SQLExpr>,
        schema: &DFSchema,
    ) -> Result<Expr> {
        let mut values = Vec::with_capacity(elements.len());

        for element in elements {
            let value = self.sql_expr_to_logical_expr(
                element,
                schema,
                &mut PlannerContext::new(),
            )?;
            match value {
                Expr::Literal(scalar) => {
                    values.push(scalar);
                }
                _ => {
                    return Err(DataFusionError::NotImplemented(format!(
                        "Arrays with elements other than literal are not supported: {}",
                        value
                    )));
                }
            }
        }

        let data_types: HashSet<DataType> =
            values.iter().map(|e| e.get_datatype()).collect();

        if data_types.is_empty() {
            Ok(lit(ScalarValue::new_list(None, DataType::Utf8)))
        } else if data_types.len() > 1 {
            Err(DataFusionError::NotImplemented(format!(
                "Arrays with different types are not supported: {:?}",
                data_types,
            )))
        } else {
            let data_type = values[0].get_datatype();

            Ok(lit(ScalarValue::new_list(Some(values), data_type)))
        }
    }

    /// Parse number in sql string, convert to Expr::Literal
    fn parse_sql_number(&self, n: &str) -> Result<Expr> {
        if n.find('E').is_some() {
            // not implemented yet
            // https://github.com/apache/arrow-datafusion/issues/3448
            Err(DataFusionError::NotImplemented(
                "sql numeric literals in scientific notation are not supported"
                    .to_string(),
            ))
        } else if let Ok(n) = n.parse::<i64>() {
            Ok(lit(n))
        } else if self.options.parse_float_as_decimal {
            // remove leading zeroes
            let str = n.trim_start_matches('0');
            if let Some(i) = str.find('.') {
                let p = str.len() - 1;
                let s = str.len() - i - 1;
                let str = str.replace('.', "");
                let n = str.parse::<i128>().map_err(|_| {
                    DataFusionError::from(ParserError(format!(
                        "Cannot parse {} as i128 when building decimal",
                        str
                    )))
                })?;
                Ok(Expr::Literal(ScalarValue::Decimal128(
                    Some(n),
                    p as u8,
                    s as i8,
                )))
            } else {
                let number = n.parse::<i128>().map_err(|_| {
                    DataFusionError::from(ParserError(format!(
                        "Cannot parse {} as i128 when building decimal",
                        n
                    )))
                })?;
                Ok(Expr::Literal(ScalarValue::Decimal128(Some(number), 38, 0)))
            }
        } else {
            n.parse::<f64>().map(lit).map_err(|_| {
                DataFusionError::from(ParserError(format!("Cannot parse {} as f64", n)))
            })
        }
    }

    fn convert_data_type(&self, sql_type: &SQLDataType) -> Result<DataType> {
        match sql_type {
            SQLDataType::Array(Some(inner_sql_type)) => {
                let data_type = self.convert_simple_data_type(inner_sql_type)?;

                Ok(DataType::List(Box::new(Field::new(
                    "field", data_type, true,
                ))))
            }
            SQLDataType::Array(None) => Err(DataFusionError::NotImplemented(
                "Arrays with unspecified type is not supported".to_string(),
            )),
            other => self.convert_simple_data_type(other),
        }
    }
    fn convert_simple_data_type(&self, sql_type: &SQLDataType) -> Result<DataType> {
        match sql_type {
            SQLDataType::Boolean => Ok(DataType::Boolean),
            SQLDataType::TinyInt(_) => Ok(DataType::Int8),
            SQLDataType::SmallInt(_) => Ok(DataType::Int16),
            SQLDataType::Int(_) | SQLDataType::Integer(_) => Ok(DataType::Int32),
            SQLDataType::BigInt(_) => Ok(DataType::Int64),
            SQLDataType::UnsignedTinyInt(_) => Ok(DataType::UInt8),
            SQLDataType::UnsignedSmallInt(_) => Ok(DataType::UInt16),
            SQLDataType::UnsignedInt(_) | SQLDataType::UnsignedInteger(_) => {
                Ok(DataType::UInt32)
            }
            SQLDataType::UnsignedBigInt(_) => Ok(DataType::UInt64),
            SQLDataType::Float(_) => Ok(DataType::Float32),
            SQLDataType::Real => Ok(DataType::Float32),
            SQLDataType::Double | SQLDataType::DoublePrecision => Ok(DataType::Float64),
            SQLDataType::Char(_)
            | SQLDataType::Varchar(_)
            | SQLDataType::Text
            | SQLDataType::String => Ok(DataType::Utf8),
            SQLDataType::Timestamp(None, tz_info) => {
                let tz = if matches!(tz_info, TimezoneInfo::Tz)
                    || matches!(tz_info, TimezoneInfo::WithTimeZone)
                {
                    // Timestamp With Time Zone
                    // INPUT : [SQLDataType]   TimestampTz + [RuntimeConfig] Time Zone
                    // OUTPUT: [ArrowDataType] Timestamp<TimeUnit, Some(Time Zone)>
                    match self
                        .schema_provider
                        .get_config_option("datafusion.execution.time_zone")
                    {
                        Some(ScalarValue::Utf8(s)) => s,
                        Some(v) => {
                            return Err(DataFusionError::Internal(format!(
                                "Incorrect data type for time_zone: {}",
                                v.get_datatype(),
                            )))
                        }
                        None => return Err(DataFusionError::Internal(
                            "Config Option datafusion.execution.time_zone doesn't exist"
                                .to_string(),
                        )),
                    }
                } else {
                    // Timestamp Without Time zone
                    None
                };
                Ok(DataType::Timestamp(TimeUnit::Nanosecond, tz))
            }
            SQLDataType::Date => Ok(DataType::Date32),
            SQLDataType::Time(None, tz_info) => {
                if matches!(tz_info, TimezoneInfo::None)
                    || matches!(tz_info, TimezoneInfo::WithoutTimeZone)
                {
                    Ok(DataType::Time64(TimeUnit::Nanosecond))
                } else {
                    // We dont support TIMETZ and TIME WITH TIME ZONE for now
                    Err(DataFusionError::NotImplemented(format!(
                        "Unsupported SQL type {:?}",
                        sql_type
                    )))
                }
            }
            SQLDataType::Numeric(exact_number_info)
            |SQLDataType::Decimal(exact_number_info) => {
                let (precision, scale) = match *exact_number_info {
                    ExactNumberInfo::None => (None, None),
                    ExactNumberInfo::Precision(precision) => (Some(precision), None),
                    ExactNumberInfo::PrecisionAndScale(precision, scale) => {
                        (Some(precision), Some(scale))
                    }
                };
                make_decimal_type(precision, scale)
            }
            SQLDataType::Bytea => Ok(DataType::Binary),
            // Explicitly list all other types so that if sqlparser
            // adds/changes the `SQLDataType` the compiler will tell us on upgrade
            // and avoid bugs like https://github.com/apache/arrow-datafusion/issues/3059
            SQLDataType::Nvarchar(_)
            | SQLDataType::Uuid
            | SQLDataType::Binary(_)
            | SQLDataType::Varbinary(_)
            | SQLDataType::Blob(_)
            | SQLDataType::Datetime(_)
            | SQLDataType::Interval
            | SQLDataType::Regclass
            | SQLDataType::Custom(_, _)
            | SQLDataType::Array(_)
            | SQLDataType::Enum(_)
            | SQLDataType::Set(_)
            | SQLDataType::MediumInt(_)
            | SQLDataType::UnsignedMediumInt(_)
            | SQLDataType::Character(_)
            | SQLDataType::CharacterVarying(_)
            | SQLDataType::CharVarying(_)
            | SQLDataType::CharacterLargeObject(_)
                | SQLDataType::CharLargeObject(_)
            // precision is not supported
                | SQLDataType::Timestamp(Some(_), _)
            // precision is not supported
                | SQLDataType::Time(Some(_), _)
                | SQLDataType::Dec(_)
            | SQLDataType::Clob(_) => Err(DataFusionError::NotImplemented(format!(
                "Unsupported SQL type {:?}",
                sql_type
            ))),
        }
    }
}

/// Create a [`OwnedTableReference`] after normalizing the specified ObjectName
///
/// Examples
/// ```text
/// ['foo']          -> Bare { table: "foo" }
/// ['"foo.bar"]]    -> Bare { table: "foo.bar" }
/// ['foo', 'Bar']   -> Partial { schema: "foo", table: "bar" } <-- note lower case "bar"
/// ['foo', 'bar']   -> Partial { schema: "foo", table: "bar" }
/// ['foo', '"Bar"'] -> Partial { schema: "foo", table: "Bar" }
/// ```
pub fn object_name_to_table_reference(
    object_name: ObjectName,
) -> Result<OwnedTableReference> {
    // use destructure to make it clear no fields on ObjectName are ignored
    let ObjectName(idents) = object_name;
    idents_to_table_reference(idents)
}

/// Create a [`OwnedTableReference`] after normalizing the specified identifier
fn idents_to_table_reference(idents: Vec<Ident>) -> Result<OwnedTableReference> {
    struct IdentTaker(Vec<Ident>);
    /// take the next identifier from the back of idents, panic'ing if
    /// there are none left
    impl IdentTaker {
        fn take(&mut self) -> String {
            let ident = self.0.pop().expect("no more identifiers");
            normalize_ident_owned(ident)
        }
    }

    let mut taker = IdentTaker(idents);

    match taker.0.len() {
        1 => {
            let table = taker.take();
            Ok(OwnedTableReference::Bare { table })
        }
        2 => {
            let table = taker.take();
            let schema = taker.take();
            Ok(OwnedTableReference::Partial { schema, table })
        }
        3 => {
            let table = taker.take();
            let schema = taker.take();
            let catalog = taker.take();
            Ok(OwnedTableReference::Full {
                catalog,
                schema,
                table,
            })
        }
        _ => Err(DataFusionError::Plan(format!(
            "Unsupported compound identifier '{:?}'",
            taker.0,
        ))),
    }
}

/// Construct a WHERE qualifier suitable for e.g. information_schema filtering
/// from the provided object identifiers (catalog, schema and table names).
pub fn object_name_to_qualifier(sql_table_name: &ObjectName) -> String {
    let columns = vec!["table_name", "table_schema", "table_catalog"].into_iter();
    sql_table_name
        .0
        .iter()
        .rev()
        .zip(columns)
        .map(|(ident, column_name)| {
            format!(r#"{} = '{}'"#, column_name, normalize_ident(ident))
        })
        .collect::<Vec<_>>()
        .join(" AND ")
}

/// Extracts equijoin ON condition be a single Eq or multiple conjunctive Eqs
/// Filters matching this pattern are added to `accum`
/// Filters that don't match this pattern are added to `accum_filter`
/// Examples:
/// ```text
/// foo = bar => accum=[(foo, bar)] accum_filter=[]
/// foo = bar AND bar = baz => accum=[(foo, bar), (bar, baz)] accum_filter=[]
/// foo = bar AND baz > 1 => accum=[(foo, bar)] accum_filter=[baz > 1]
///
/// For equijoin join key, assume we have tables -- a(c0, c1 c2) and b(c0, c1, c2):
/// (a.c0 = 10) => accum=[], accum_filter=[a.c0 = 10]
/// (a.c0 + 1 = b.c0 * 2) => accum=[(a.c0 + 1, b.c0 * 2)],  accum_filter=[]
/// (a.c0 + b.c0 = 10) =>  accum=[], accum_filter=[a.c0 + b.c0 = 10]
/// ```
fn extract_join_keys(
    expr: Expr,
    accum: &mut Vec<(Expr, Expr)>,
    accum_filter: &mut Vec<Expr>,
    left_schema: &Arc<DFSchema>,
    right_schema: &Arc<DFSchema>,
) -> Result<()> {
    match &expr {
        Expr::BinaryExpr(BinaryExpr { left, op, right }) => match op {
            Operator::Eq => {
                let left = *left.clone();
                let right = *right.clone();
                let left_using_columns = left.to_columns()?;
                let right_using_columns = right.to_columns()?;

                // When one side key does not contain columns, we need move this expression to filter.
                // For example: a = 1, a = now() + 10.
                if left_using_columns.is_empty() || right_using_columns.is_empty() {
                    accum_filter.push(expr);
                    return Ok(());
                }

                // Checking left join key is from left schema, right join key is from right schema, or the opposite.
                let l_is_left = check_all_column_from_schema(
                    &left_using_columns,
                    left_schema.clone(),
                )?;
                let r_is_right = check_all_column_from_schema(
                    &right_using_columns,
                    right_schema.clone(),
                )?;

                let r_is_left_and_l_is_right = || {
                    let result = check_all_column_from_schema(
                        &right_using_columns,
                        left_schema.clone(),
                    )? && check_all_column_from_schema(
                        &left_using_columns,
                        right_schema.clone(),
                    )?;

                    Result::Ok(result)
                };

                let join_key_pair = match (l_is_left, r_is_right) {
                    (true, true) => Some((left, right)),
                    (_, _) if r_is_left_and_l_is_right()? => Some((right, left)),
                    _ => None,
                };

                if let Some((left_expr, right_expr)) = join_key_pair {
                    let left_expr_type = left_expr.get_type(left_schema)?;
                    let right_expr_type = right_expr.get_type(right_schema)?;

                    if can_hash(&left_expr_type) && can_hash(&right_expr_type) {
                        accum.push((left_expr, right_expr));
                    } else {
                        accum_filter.push(expr);
                    }
                } else {
                    accum_filter.push(expr);
                }
            }
            Operator::And => {
                if let Expr::BinaryExpr(BinaryExpr { left, op: _, right }) = expr {
                    extract_join_keys(
                        *left,
                        accum,
                        accum_filter,
                        left_schema,
                        right_schema,
                    )?;
                    extract_join_keys(
                        *right,
                        accum,
                        accum_filter,
                        left_schema,
                        right_schema,
                    )?;
                }
            }
            _other => {
                accum_filter.push(expr);
            }
        },
        _other => {
            accum_filter.push(expr);
        }
    }

    Ok(())
}

/// Wrap projection for a plan, if the join keys contains normal expression.
fn wrap_projection_for_join_if_necessary(
    join_keys: &[Expr],
    input: LogicalPlan,
) -> Result<(LogicalPlan, bool)> {
    let expr_join_keys = join_keys
        .iter()
        .flat_map(|expr| expr.try_into_col().is_err().then_some(expr))
        .cloned()
        .collect::<HashSet<Expr>>();

    let need_project = !expr_join_keys.is_empty();
    let plan = if need_project {
        let mut projection = vec![Expr::Wildcard];
        projection.extend(expr_join_keys.into_iter());

        LogicalPlanBuilder::from(input)
            .project(projection)?
            .build()?
    } else {
        input
    };

    Ok((plan, need_project))
}

/// Ensure any column reference of the expression is unambiguous.
/// Assume we have two schema:
/// schema1: a, b ,c
/// schema2: a, d, e
///
/// `schema1.a + schema2.a` is unambiguous.
/// `a + d` is ambiguous, because `a` may come from schema1 or schema2.
fn ensure_any_column_reference_is_unambiguous(
    expr: &Expr,
    schemas: &[DFSchemaRef],
) -> Result<()> {
    if schemas.len() == 1 {
        return Ok(());
    }

    // extract columns both in one more schemas.
    let mut column_count_map: HashMap<&str, usize> = HashMap::new();
    schemas
        .iter()
        .flat_map(|schema| schema.fields())
        .for_each(|field| {
            column_count_map
                .entry(field.name())
                .and_modify(|v| *v += 1)
                .or_insert(1usize);
        });

    let duplicated_column_set = column_count_map
        .into_iter()
        .filter_map(|(column, count)| if count > 1 { Some(column) } else { None })
        .collect::<HashSet<&str>>();

    // check if there is ambiguous column.
    let using_columns = expr.to_columns()?;
    let ambiguous_column = using_columns.iter().find(|column| {
        column.relation.is_none() && duplicated_column_set.contains(column.name.as_str())
    });

    if let Some(column) = ambiguous_column {
        let maybe_field = schemas
            .iter()
            .flat_map(|schema| {
                schema
                    .field_with_unqualified_name(&column.name)
                    .map(|f| f.qualified_name())
                    .ok()
            })
            .collect::<Vec<_>>();
        Err(DataFusionError::Plan(format!(
            "reference \'{}\' is ambiguous, could be {};",
            column.name,
            maybe_field.join(","),
        )))
    } else {
        Ok(())
    }
}

#[cfg(test)]
mod tests {
    use std::any::Any;

    use sqlparser::dialect::{Dialect, GenericDialect, HiveDialect, MySqlDialect};

    use datafusion_common::assert_contains;

    use super::*;

    #[test]
    fn parse_decimals() {
        let test_data = [
            ("1", "Int64(1)"),
            ("001", "Int64(1)"),
            ("0.1", "Decimal128(Some(1),1,1)"),
            ("0.01", "Decimal128(Some(1),2,2)"),
            ("1.0", "Decimal128(Some(10),2,1)"),
            ("10.01", "Decimal128(Some(1001),4,2)"),
            (
                "10000000000000000000.00",
                "Decimal128(Some(1000000000000000000000),22,2)",
            ),
        ];
        for (a, b) in test_data {
            let sql = format!("SELECT {}", a);
            let expected = format!("Projection: {}\n  EmptyRelation", b);
            quick_test_with_options(
                &sql,
                &expected,
                ParserOptions {
                    parse_float_as_decimal: true,
                },
            );
        }
    }

    #[test]
    fn select_no_relation() {
        quick_test(
            "SELECT 1",
            "Projection: Int64(1)\
             \n  EmptyRelation",
        );
    }

    #[test]
    fn test_real_f32() {
        quick_test(
            "SELECT CAST(1.1 AS REAL)",
            "Projection: CAST(Float64(1.1) AS Float32)\
             \n  EmptyRelation",
        );
    }

    #[test]
    fn test_int_decimal_default() {
        quick_test(
            "SELECT CAST(10 AS DECIMAL)",
            "Projection: CAST(Int64(10) AS Decimal128(38, 10))\
             \n  EmptyRelation",
        );
    }

    #[test]
    fn test_int_decimal_no_scale() {
        quick_test(
            "SELECT CAST(10 AS DECIMAL(5))",
            "Projection: CAST(Int64(10) AS Decimal128(5, 0))\
             \n  EmptyRelation",
        );
    }

    #[test]
    fn test_tinyint() {
        quick_test(
            "SELECT CAST(6 AS TINYINT)",
            "Projection: CAST(Int64(6) AS Int8)\
             \n  EmptyRelation",
        );
    }

    #[test]
    fn cast_from_subquery() {
        quick_test(
            "SELECT CAST (a AS FLOAT) FROM (SELECT 1 AS a)",
            "Projection: CAST(a AS Float32)\
            \n  Projection: Int64(1) AS a\
            \n    EmptyRelation",
        );
    }

    #[test]
    fn cast_to_invalid_decimal_type() {
        // precision == 0
        {
            let sql = "SELECT CAST(10 AS DECIMAL(0))";
            let err = logical_plan(sql).expect_err("query should have failed");
            assert_eq!(
                r##"Internal("Decimal(precision = 0, scale = 0) should satisfy `0 < precision <= 38`, and `scale <= precision`.")"##,
                format!("{:?}", err)
            );
        }
        // precision > 38
        {
            let sql = "SELECT CAST(10 AS DECIMAL(39))";
            let err = logical_plan(sql).expect_err("query should have failed");
            assert_eq!(
                r##"Internal("Decimal(precision = 39, scale = 0) should satisfy `0 < precision <= 38`, and `scale <= precision`.")"##,
                format!("{:?}", err)
            );
        }
        // precision < scale
        {
            let sql = "SELECT CAST(10 AS DECIMAL(5, 10))";
            let err = logical_plan(sql).expect_err("query should have failed");
            assert_eq!(
                r##"Internal("Decimal(precision = 5, scale = 10) should satisfy `0 < precision <= 38`, and `scale <= precision`.")"##,
                format!("{:?}", err)
            );
        }
    }

    #[test]
    fn select_column_does_not_exist() {
        let sql = "SELECT doesnotexist FROM person";
        let err = logical_plan(sql).expect_err("query should have failed");
        assert_field_not_found(err, "doesnotexist");
    }

    #[test]
    fn select_repeated_column() {
        let sql = "SELECT age, age FROM person";
        let err = logical_plan(sql).expect_err("query should have failed");
        assert_eq!(
            r##"Plan("Projections require unique expression names but the expression \"person.age\" at position 0 and \"person.age\" at position 1 have the same name. Consider aliasing (\"AS\") one of them.")"##,
            format!("{:?}", err)
        );
    }

    #[test]
    fn select_wildcard_with_repeated_column() {
        let sql = "SELECT *, age FROM person";
        let err = logical_plan(sql).expect_err("query should have failed");
        assert_eq!(
            r##"Plan("Projections require unique expression names but the expression \"person.age\" at position 3 and \"person.age\" at position 8 have the same name. Consider aliasing (\"AS\") one of them.")"##,
            format!("{:?}", err)
        );
    }

    #[test]
    fn select_wildcard_with_repeated_column_but_is_aliased() {
        quick_test(
            "SELECT *, first_name AS fn from person",
            "Projection: person.id, person.first_name, person.last_name, person.age, person.state, person.salary, person.birth_date, person.😀, person.first_name AS fn\
            \n  TableScan: person",
        );
    }

    #[test]
    fn select_scalar_func_with_literal_no_relation() {
        quick_test(
            "SELECT sqrt(9)",
            "Projection: sqrt(Int64(9))\
             \n  EmptyRelation",
        );
    }

    #[test]
    fn select_simple_filter() {
        let sql = "SELECT id, first_name, last_name \
                   FROM person WHERE state = 'CO'";
        let expected = "Projection: person.id, person.first_name, person.last_name\
                        \n  Filter: person.state = Utf8(\"CO\")\
                        \n    TableScan: person";
        quick_test(sql, expected);
    }

    #[test]
    fn select_filter_column_does_not_exist() {
        let sql = "SELECT first_name FROM person WHERE doesnotexist = 'A'";
        let err = logical_plan(sql).expect_err("query should have failed");
        assert_field_not_found(err, "doesnotexist");
    }

    #[test]
    fn select_filter_cannot_use_alias() {
        let sql = "SELECT first_name AS x FROM person WHERE x = 'A'";
        let err = logical_plan(sql).expect_err("query should have failed");
        assert_field_not_found(err, "x");
    }

    #[test]
    fn select_neg_filter() {
        let sql = "SELECT id, first_name, last_name \
                   FROM person WHERE NOT state";
        let expected = "Projection: person.id, person.first_name, person.last_name\
                        \n  Filter: NOT person.state\
                        \n    TableScan: person";
        quick_test(sql, expected);
    }

    #[test]
    fn select_compound_filter() {
        let sql = "SELECT id, first_name, last_name \
                   FROM person WHERE state = 'CO' AND age >= 21 AND age <= 65";
        let expected = "Projection: person.id, person.first_name, person.last_name\
            \n  Filter: person.state = Utf8(\"CO\") AND person.age >= Int64(21) AND person.age <= Int64(65)\
            \n    TableScan: person";
        quick_test(sql, expected);
    }

    #[test]
    fn test_timestamp_filter() {
        let sql =
            "SELECT state FROM person WHERE birth_date < CAST (158412331400600000 as timestamp)";

        let expected = "Projection: person.state\
            \n  Filter: person.birth_date < CAST(Int64(158412331400600000) AS Timestamp(Nanosecond, None))\
            \n    TableScan: person";

        quick_test(sql, expected);
    }

    #[test]
    fn test_date_filter() {
        let sql =
            "SELECT state FROM person WHERE birth_date < CAST ('2020-01-01' as date)";

        let expected = "Projection: person.state\
            \n  Filter: person.birth_date < CAST(Utf8(\"2020-01-01\") AS Date32)\
            \n    TableScan: person";

        quick_test(sql, expected);
    }

    #[test]
    fn select_all_boolean_operators() {
        let sql = "SELECT age, first_name, last_name \
                   FROM person \
                   WHERE age = 21 \
                   AND age != 21 \
                   AND age > 21 \
                   AND age >= 21 \
                   AND age < 65 \
                   AND age <= 65";
        let expected = "Projection: person.age, person.first_name, person.last_name\
                        \n  Filter: person.age = Int64(21) \
                        AND person.age != Int64(21) \
                        AND person.age > Int64(21) \
                        AND person.age >= Int64(21) \
                        AND person.age < Int64(65) \
                        AND person.age <= Int64(65)\
                        \n    TableScan: person";
        quick_test(sql, expected);
    }

    #[test]
    fn select_between() {
        let sql = "SELECT state FROM person WHERE age BETWEEN 21 AND 65";
        let expected = "Projection: person.state\
            \n  Filter: person.age BETWEEN Int64(21) AND Int64(65)\
            \n    TableScan: person";

        quick_test(sql, expected);
    }

    #[test]
    fn select_between_negated() {
        let sql = "SELECT state FROM person WHERE age NOT BETWEEN 21 AND 65";
        let expected = "Projection: person.state\
            \n  Filter: person.age NOT BETWEEN Int64(21) AND Int64(65)\
            \n    TableScan: person";

        quick_test(sql, expected);
    }

    #[test]
    fn select_nested() {
        let sql = "SELECT fn2, last_name
                   FROM (
                     SELECT fn1 as fn2, last_name, birth_date
                     FROM (
                       SELECT first_name AS fn1, last_name, birth_date, age
                       FROM person
                     ) AS a
                   ) AS b";
        let expected = "Projection: b.fn2, b.last_name\
        \n  SubqueryAlias: b\
        \n    Projection: a.fn1 AS fn2, a.last_name, a.birth_date\
        \n      SubqueryAlias: a\
        \n        Projection: person.first_name AS fn1, person.last_name, person.birth_date, person.age\
        \n          TableScan: person";
        quick_test(sql, expected);
    }

    #[test]
    fn select_nested_with_filters() {
        let sql = "SELECT fn1, age
                   FROM (
                     SELECT first_name AS fn1, age
                     FROM person
                     WHERE age > 20
                   ) AS a
                   WHERE fn1 = 'X' AND age < 30";

        let expected = "Projection: a.fn1, a.age\
        \n  Filter: a.fn1 = Utf8(\"X\") AND a.age < Int64(30)\
        \n    SubqueryAlias: a\
        \n      Projection: person.first_name AS fn1, person.age\
        \n        Filter: person.age > Int64(20)\
        \n          TableScan: person";

        quick_test(sql, expected);
    }

    #[test]
    fn table_with_column_alias() {
        let sql = "SELECT a, b, c
                   FROM lineitem l (a, b, c)";
        let expected = "Projection: a, b, c\
        \n  Projection: l.l_item_id AS a, l.l_description AS b, l.price AS c\
        \n    SubqueryAlias: l\
        \n      TableScan: lineitem";

        quick_test(sql, expected);
    }

    #[test]
    fn table_with_column_alias_number_cols() {
        let sql = "SELECT a, b, c
                   FROM lineitem l (a, b)";
        let err = logical_plan(sql).expect_err("query should have failed");
        assert_eq!(
            "Plan(\"Source table contains 3 columns but only 2 names given as column alias\")",
            format!("{:?}", err)
        );
    }

    #[test]
    fn select_with_ambiguous_column() {
        let sql = "SELECT id FROM person a, person b";
        let err = logical_plan(sql).expect_err("query should have failed");
        assert_eq!(
            "Internal(\"column reference id is ambiguous\")",
            format!("{:?}", err)
        );
    }

    #[test]
    fn join_with_ambiguous_column() {
        // This is legal.
        let sql = "SELECT id FROM person a join person b using(id)";
        let expected = "Projection: a.id\
                        \n  Inner Join: Using a.id = b.id\
                        \n    SubqueryAlias: a\
                        \n      TableScan: person\
                        \n    SubqueryAlias: b\
                        \n      TableScan: person";
        quick_test(sql, expected);
    }

    #[test]
    fn select_with_having() {
        let sql = "SELECT id, age
                   FROM person
                   HAVING age > 100 AND age < 200";
        let expected = "Projection: person.id, person.age\
                        \n  Filter: person.age > Int64(100) AND person.age < Int64(200)\
                        \n    TableScan: person";
        quick_test(sql, expected);
    }

    #[test]
    fn select_with_having_referencing_column_not_in_select() {
        let sql = "SELECT id, age
                   FROM person
                   HAVING first_name = 'M'";
        let err = logical_plan(sql).expect_err("query should have failed");
        assert_eq!(
            "Plan(\"HAVING clause references column(s) not provided by the select: Expression person.first_name could not be resolved from available columns: person.id, person.age\")",
            format!("{:?}", err)
        );
    }

    #[test]
    fn select_with_having_referencing_column_nested_in_select_expression() {
        let sql = "SELECT id, age + 1
                   FROM person
                   HAVING age > 100";
        let err = logical_plan(sql).expect_err("query should have failed");
        assert_eq!(
            "Plan(\"HAVING clause references column(s) not provided by the select: \
            Expression person.age could not be resolved from available columns: \
            person.id, person.age + Int64(1)\")",
            format!("{:?}", err)
        );
    }

    #[test]
    fn select_with_having_with_aggregate_not_in_select() {
        let sql = "SELECT first_name
                   FROM person
                   HAVING MAX(age) > 100";
        let err = logical_plan(sql).expect_err("query should have failed");
        assert_eq!(
            "Plan(\"Projection references non-aggregate values: Expression person.first_name could not be resolved from available columns: MAX(person.age)\")",
            format!("{:?}", err)
        );
    }

    #[test]
    fn select_aggregate_with_having_that_reuses_aggregate() {
        let sql = "SELECT MAX(age)
                   FROM person
                   HAVING MAX(age) < 30";
        let expected = "Projection: MAX(person.age)\
                        \n  Filter: MAX(person.age) < Int64(30)\
                        \n    Aggregate: groupBy=[[]], aggr=[[MAX(person.age)]]\
                        \n      TableScan: person";
        quick_test(sql, expected);
    }

    #[test]
    fn select_aggregate_with_having_with_aggregate_not_in_select() {
        let sql = "SELECT MAX(age)
                   FROM person
                   HAVING MAX(first_name) > 'M'";
        let expected = "Projection: MAX(person.age)\
                        \n  Filter: MAX(person.first_name) > Utf8(\"M\")\
                        \n    Aggregate: groupBy=[[]], aggr=[[MAX(person.age), MAX(person.first_name)]]\
                        \n      TableScan: person";
        quick_test(sql, expected);
    }

    #[test]
    fn select_aggregate_with_having_referencing_column_not_in_select() {
        let sql = "SELECT COUNT(*)
                   FROM person
                   HAVING first_name = 'M'";
        let err = logical_plan(sql).expect_err("query should have failed");
        assert_eq!(
            "Plan(\"HAVING clause references non-aggregate values: \
            Expression person.first_name could not be resolved from available columns: \
            COUNT(UInt8(1))\")",
            format!("{:?}", err)
        );
    }

    #[test]
    fn select_aggregate_aliased_with_having_referencing_aggregate_by_its_alias() {
        let sql = "SELECT MAX(age) as max_age
                   FROM person
                   HAVING max_age < 30";
        // FIXME: add test for having in execution
        let expected = "Projection: MAX(person.age) AS max_age\
                        \n  Filter: MAX(person.age) < Int64(30)\
                        \n    Aggregate: groupBy=[[]], aggr=[[MAX(person.age)]]\
                        \n      TableScan: person";
        quick_test(sql, expected);
    }

    #[test]
    fn select_aggregate_aliased_with_having_that_reuses_aggregate_but_not_by_its_alias() {
        let sql = "SELECT MAX(age) as max_age
                   FROM person
                   HAVING MAX(age) < 30";
        let expected = "Projection: MAX(person.age) AS max_age\
                        \n  Filter: MAX(person.age) < Int64(30)\
                        \n    Aggregate: groupBy=[[]], aggr=[[MAX(person.age)]]\
                        \n      TableScan: person";
        quick_test(sql, expected);
    }

    #[test]
    fn select_aggregate_with_group_by_with_having() {
        let sql = "SELECT first_name, MAX(age)
                   FROM person
                   GROUP BY first_name
                   HAVING first_name = 'M'";
        let expected = "Projection: person.first_name, MAX(person.age)\
                        \n  Filter: person.first_name = Utf8(\"M\")\
                        \n    Aggregate: groupBy=[[person.first_name]], aggr=[[MAX(person.age)]]\
                        \n      TableScan: person";
        quick_test(sql, expected);
    }

    #[test]
    fn select_aggregate_with_group_by_with_having_and_where() {
        let sql = "SELECT first_name, MAX(age)
                   FROM person
                   WHERE id > 5
                   GROUP BY first_name
                   HAVING MAX(age) < 100";
        let expected = "Projection: person.first_name, MAX(person.age)\
                        \n  Filter: MAX(person.age) < Int64(100)\
                        \n    Aggregate: groupBy=[[person.first_name]], aggr=[[MAX(person.age)]]\
                        \n      Filter: person.id > Int64(5)\
                        \n        TableScan: person";
        quick_test(sql, expected);
    }

    #[test]
    fn select_aggregate_with_group_by_with_having_and_where_filtering_on_aggregate_column(
    ) {
        let sql = "SELECT first_name, MAX(age)
                   FROM person
                   WHERE id > 5 AND age > 18
                   GROUP BY first_name
                   HAVING MAX(age) < 100";
        let expected = "Projection: person.first_name, MAX(person.age)\
                        \n  Filter: MAX(person.age) < Int64(100)\
                        \n    Aggregate: groupBy=[[person.first_name]], aggr=[[MAX(person.age)]]\
                        \n      Filter: person.id > Int64(5) AND person.age > Int64(18)\
                        \n        TableScan: person";
        quick_test(sql, expected);
    }

    #[test]
    fn select_aggregate_with_group_by_with_having_using_column_by_alias() {
        let sql = "SELECT first_name AS fn, MAX(age)
                   FROM person
                   GROUP BY first_name
                   HAVING MAX(age) > 2 AND fn = 'M'";
        let expected = "Projection: person.first_name AS fn, MAX(person.age)\
                        \n  Filter: MAX(person.age) > Int64(2) AND person.first_name = Utf8(\"M\")\
                        \n    Aggregate: groupBy=[[person.first_name]], aggr=[[MAX(person.age)]]\
                        \n      TableScan: person";
        quick_test(sql, expected);
    }

    #[test]
    fn select_aggregate_with_group_by_with_having_using_columns_with_and_without_their_aliases(
    ) {
        let sql = "SELECT first_name AS fn, MAX(age) AS max_age
                   FROM person
                   GROUP BY first_name
                   HAVING MAX(age) > 2 AND max_age < 5 AND first_name = 'M' AND fn = 'N'";
        let expected = "Projection: person.first_name AS fn, MAX(person.age) AS max_age\
                        \n  Filter: MAX(person.age) > Int64(2) AND MAX(person.age) < Int64(5) AND person.first_name = Utf8(\"M\") AND person.first_name = Utf8(\"N\")\
                        \n    Aggregate: groupBy=[[person.first_name]], aggr=[[MAX(person.age)]]\
                        \n      TableScan: person";
        quick_test(sql, expected);
    }

    #[test]
    fn select_aggregate_with_group_by_with_having_that_reuses_aggregate() {
        let sql = "SELECT first_name, MAX(age)
                   FROM person
                   GROUP BY first_name
                   HAVING MAX(age) > 100";
        let expected = "Projection: person.first_name, MAX(person.age)\
                        \n  Filter: MAX(person.age) > Int64(100)\
                        \n    Aggregate: groupBy=[[person.first_name]], aggr=[[MAX(person.age)]]\
                        \n      TableScan: person";
        quick_test(sql, expected);
    }

    #[test]
    fn select_aggregate_with_group_by_with_having_referencing_column_not_in_group_by() {
        let sql = "SELECT first_name, MAX(age)
                   FROM person
                   GROUP BY first_name
                   HAVING MAX(age) > 10 AND last_name = 'M'";
        let err = logical_plan(sql).expect_err("query should have failed");
        assert_eq!(
            "Plan(\"HAVING clause references non-aggregate values: \
            Expression person.last_name could not be resolved from available columns: \
            person.first_name, MAX(person.age)\")",
            format!("{:?}", err)
        );
    }

    #[test]
    fn select_aggregate_with_group_by_with_having_that_reuses_aggregate_multiple_times() {
        let sql = "SELECT first_name, MAX(age)
                   FROM person
                   GROUP BY first_name
                   HAVING MAX(age) > 100 AND MAX(age) < 200";
        let expected = "Projection: person.first_name, MAX(person.age)\
                        \n  Filter: MAX(person.age) > Int64(100) AND MAX(person.age) < Int64(200)\
                        \n    Aggregate: groupBy=[[person.first_name]], aggr=[[MAX(person.age)]]\
                        \n      TableScan: person";
        quick_test(sql, expected);
    }

    #[test]
    fn select_aggregate_with_group_by_with_having_using_aggreagate_not_in_select() {
        let sql = "SELECT first_name, MAX(age)
                   FROM person
                   GROUP BY first_name
                   HAVING MAX(age) > 100 AND MIN(id) < 50";
        let expected = "Projection: person.first_name, MAX(person.age)\
                        \n  Filter: MAX(person.age) > Int64(100) AND MIN(person.id) < Int64(50)\
                        \n    Aggregate: groupBy=[[person.first_name]], aggr=[[MAX(person.age), MIN(person.id)]]\
                        \n      TableScan: person";
        quick_test(sql, expected);
    }

    #[test]
    fn select_aggregate_aliased_with_group_by_with_having_referencing_aggregate_by_its_alias(
    ) {
        let sql = "SELECT first_name, MAX(age) AS max_age
                   FROM person
                   GROUP BY first_name
                   HAVING max_age > 100";
        let expected = "Projection: person.first_name, MAX(person.age) AS max_age\
                        \n  Filter: MAX(person.age) > Int64(100)\
                        \n    Aggregate: groupBy=[[person.first_name]], aggr=[[MAX(person.age)]]\
                        \n      TableScan: person";
        quick_test(sql, expected);
    }

    #[test]
    fn select_aggregate_compound_aliased_with_group_by_with_having_referencing_compound_aggregate_by_its_alias(
    ) {
        let sql = "SELECT first_name, MAX(age) + 1 AS max_age_plus_one
                   FROM person
                   GROUP BY first_name
                   HAVING max_age_plus_one > 100";
        let expected =
            "Projection: person.first_name, MAX(person.age) + Int64(1) AS max_age_plus_one\
                        \n  Filter: MAX(person.age) + Int64(1) > Int64(100)\
                        \n    Aggregate: groupBy=[[person.first_name]], aggr=[[MAX(person.age)]]\
                        \n      TableScan: person";
        quick_test(sql, expected);
    }

    #[test]
    fn select_aggregate_with_group_by_with_having_using_derived_column_aggreagate_not_in_select(
    ) {
        let sql = "SELECT first_name, MAX(age)
                   FROM person
                   GROUP BY first_name
                   HAVING MAX(age) > 100 AND MIN(id - 2) < 50";
        let expected = "Projection: person.first_name, MAX(person.age)\
                        \n  Filter: MAX(person.age) > Int64(100) AND MIN(person.id - Int64(2)) < Int64(50)\
                        \n    Aggregate: groupBy=[[person.first_name]], aggr=[[MAX(person.age), MIN(person.id - Int64(2))]]\
                        \n      TableScan: person";
        quick_test(sql, expected);
    }

    #[test]
    fn select_aggregate_with_group_by_with_having_using_count_star_not_in_select() {
        let sql = "SELECT first_name, MAX(age)
                   FROM person
                   GROUP BY first_name
                   HAVING MAX(age) > 100 AND COUNT(*) < 50";
        let expected = "Projection: person.first_name, MAX(person.age)\
                        \n  Filter: MAX(person.age) > Int64(100) AND COUNT(UInt8(1)) < Int64(50)\
                        \n    Aggregate: groupBy=[[person.first_name]], aggr=[[MAX(person.age), COUNT(UInt8(1))]]\
                        \n      TableScan: person";
        quick_test(sql, expected);
    }

    #[test]
    fn select_binary_expr() {
        let sql = "SELECT age + salary from person";
        let expected = "Projection: person.age + person.salary\
                        \n  TableScan: person";
        quick_test(sql, expected);
    }

    #[test]
    fn select_binary_expr_nested() {
        let sql = "SELECT (age + salary)/2 from person";
        let expected = "Projection: (person.age + person.salary) / Int64(2)\
                        \n  TableScan: person";
        quick_test(sql, expected);
    }

    #[test]
    fn select_wildcard_with_groupby() {
        quick_test(
            r#"SELECT * FROM person GROUP BY id, first_name, last_name, age, state, salary, birth_date, "😀""#,
            "Projection: person.id, person.first_name, person.last_name, person.age, person.state, person.salary, person.birth_date, person.😀\
             \n  Aggregate: groupBy=[[person.id, person.first_name, person.last_name, person.age, person.state, person.salary, person.birth_date, person.😀]], aggr=[[]]\
             \n    TableScan: person",
        );
        quick_test(
            "SELECT * FROM (SELECT first_name, last_name FROM person) AS a GROUP BY first_name, last_name",
            "Projection: a.first_name, a.last_name\
            \n  Aggregate: groupBy=[[a.first_name, a.last_name]], aggr=[[]]\
            \n    SubqueryAlias: a\
            \n      Projection: person.first_name, person.last_name\
            \n        TableScan: person",
        );
    }

    #[test]
    fn select_simple_aggregate() {
        quick_test(
            "SELECT MIN(age) FROM person",
            "Projection: MIN(person.age)\
            \n  Aggregate: groupBy=[[]], aggr=[[MIN(person.age)]]\
            \n    TableScan: person",
        );
    }

    #[test]
    fn test_sum_aggregate() {
        quick_test(
            "SELECT SUM(age) from person",
            "Projection: SUM(person.age)\
            \n  Aggregate: groupBy=[[]], aggr=[[SUM(person.age)]]\
            \n    TableScan: person",
        );
    }

    #[test]
    fn select_simple_aggregate_column_does_not_exist() {
        let sql = "SELECT MIN(doesnotexist) FROM person";
        let err = logical_plan(sql).expect_err("query should have failed");
        assert_field_not_found(err, "doesnotexist");
    }

    #[test]
    fn select_simple_aggregate_repeated_aggregate() {
        let sql = "SELECT MIN(age), MIN(age) FROM person";
        let err = logical_plan(sql).expect_err("query should have failed");
        assert_eq!(
            r##"Plan("Projections require unique expression names but the expression \"MIN(person.age)\" at position 0 and \"MIN(person.age)\" at position 1 have the same name. Consider aliasing (\"AS\") one of them.")"##,
            format!("{:?}", err)
        );
    }

    #[test]
    fn select_simple_aggregate_repeated_aggregate_with_single_alias() {
        quick_test(
            "SELECT MIN(age), MIN(age) AS a FROM person",
            "Projection: MIN(person.age), MIN(person.age) AS a\
             \n  Aggregate: groupBy=[[]], aggr=[[MIN(person.age)]]\
             \n    TableScan: person",
        );
    }

    #[test]
    fn select_simple_aggregate_repeated_aggregate_with_unique_aliases() {
        quick_test(
            "SELECT MIN(age) AS a, MIN(age) AS b FROM person",
            "Projection: MIN(person.age) AS a, MIN(person.age) AS b\
             \n  Aggregate: groupBy=[[]], aggr=[[MIN(person.age)]]\
             \n    TableScan: person",
        );
    }

    #[test]
    fn select_from_typed_string_values() {
        quick_test(
            "SELECT col1, col2 FROM (VALUES (TIMESTAMP '2021-06-10 17:01:00Z', DATE '2004-04-09')) as t (col1, col2)",
            "Projection: col1, col2\
            \n  Projection: t.column1 AS col1, t.column2 AS col2\
            \n    SubqueryAlias: t\
            \n      Values: (CAST(Utf8(\"2021-06-10 17:01:00Z\") AS Timestamp(Nanosecond, None)), CAST(Utf8(\"2004-04-09\") AS Date32))"
        );
    }

    #[test]
    fn select_simple_aggregate_repeated_aggregate_with_repeated_aliases() {
        let sql = "SELECT MIN(age) AS a, MIN(age) AS a FROM person";
        let err = logical_plan(sql).expect_err("query should have failed");
        assert_eq!(
            r##"Plan("Projections require unique expression names but the expression \"MIN(person.age) AS a\" at position 0 and \"MIN(person.age) AS a\" at position 1 have the same name. Consider aliasing (\"AS\") one of them.")"##,
            format!("{:?}", err)
        );
    }

    #[test]
    fn select_simple_aggregate_with_groupby() {
        quick_test(
            "SELECT state, MIN(age), MAX(age) FROM person GROUP BY state",
            "Projection: person.state, MIN(person.age), MAX(person.age)\
            \n  Aggregate: groupBy=[[person.state]], aggr=[[MIN(person.age), MAX(person.age)]]\
            \n    TableScan: person",
        );
    }

    #[test]
    fn select_simple_aggregate_with_groupby_with_aliases() {
        quick_test(
            "SELECT state AS a, MIN(age) AS b FROM person GROUP BY state",
            "Projection: person.state AS a, MIN(person.age) AS b\
             \n  Aggregate: groupBy=[[person.state]], aggr=[[MIN(person.age)]]\
             \n    TableScan: person",
        );
    }

    #[test]
    fn select_simple_aggregate_with_groupby_with_aliases_repeated() {
        let sql = "SELECT state AS a, MIN(age) AS a FROM person GROUP BY state";
        let err = logical_plan(sql).expect_err("query should have failed");
        assert_eq!(
            r##"Plan("Projections require unique expression names but the expression \"person.state AS a\" at position 0 and \"MIN(person.age) AS a\" at position 1 have the same name. Consider aliasing (\"AS\") one of them.")"##,
            format!("{:?}", err)
        );
    }

    #[test]
    fn select_simple_aggregate_with_groupby_column_unselected() {
        quick_test(
            "SELECT MIN(age), MAX(age) FROM person GROUP BY state",
            "Projection: MIN(person.age), MAX(person.age)\
             \n  Aggregate: groupBy=[[person.state]], aggr=[[MIN(person.age), MAX(person.age)]]\
             \n    TableScan: person",
        );
    }

    #[test]
    fn select_simple_aggregate_with_groupby_and_column_in_group_by_does_not_exist() {
        let sql = "SELECT SUM(age) FROM person GROUP BY doesnotexist";
        let err = logical_plan(sql).expect_err("query should have failed");
        assert_eq!("Schema error: No field named 'doesnotexist'. Valid fields are 'SUM(person.age)', \
        'person'.'id', 'person'.'first_name', 'person'.'last_name', 'person'.'age', 'person'.'state', \
        'person'.'salary', 'person'.'birth_date', 'person'.'😀'.", format!("{}", err));
    }

    #[test]
    fn select_simple_aggregate_with_groupby_and_column_in_aggregate_does_not_exist() {
        let sql = "SELECT SUM(doesnotexist) FROM person GROUP BY first_name";
        let err = logical_plan(sql).expect_err("query should have failed");
        assert_field_not_found(err, "doesnotexist");
    }

    #[test]
    fn select_interval_out_of_range() {
        let sql = "SELECT INTERVAL '100000000000000000 day'";
        let err = logical_plan(sql).expect_err("query should have failed");
        assert_eq!(
            r#"NotImplemented("Interval field value out of range: \"100000000000000000 day\"")"#,
            format!("{:?}", err)
        );
    }

    #[test]
    fn select_array_no_common_type() {
        let sql = "SELECT [1, true, null]";
        let err = logical_plan(sql).expect_err("query should have failed");

        // HashSet doesn't guarantee order
        assert_contains!(
            err.to_string(),
            r#"Arrays with different types are not supported: "#
        );
    }

    #[test]
    fn recursive_ctes() {
        let sql = "
        WITH RECURSIVE numbers AS (
              select 1 as n
            UNION ALL
              select n + 1 FROM numbers WHERE N < 10
        )
        select * from numbers;";
        let err = logical_plan(sql).expect_err("query should have failed");
        assert_eq!(
            r#"NotImplemented("Recursive CTEs are not supported")"#,
            format!("{:?}", err)
        );
    }

    #[test]
    fn select_array_non_literal_type() {
        let sql = "SELECT [now()]";
        let err = logical_plan(sql).expect_err("query should have failed");
        assert_eq!(
            r#"NotImplemented("Arrays with elements other than literal are not supported: now()")"#,
            format!("{:?}", err)
        );
    }

    #[test]
    fn select_simple_aggregate_with_groupby_and_column_is_in_aggregate_and_groupby() {
        quick_test(
            "SELECT MAX(first_name) FROM person GROUP BY first_name",
            "Projection: MAX(person.first_name)\
             \n  Aggregate: groupBy=[[person.first_name]], aggr=[[MAX(person.first_name)]]\
             \n    TableScan: person",
        );
    }

    #[test]
    fn select_simple_aggregate_with_groupby_can_use_positions() {
        quick_test(
            "SELECT state, age AS b, COUNT(1) FROM person GROUP BY 1, 2",
            "Projection: person.state, person.age AS b, COUNT(Int64(1))\
             \n  Aggregate: groupBy=[[person.state, person.age]], aggr=[[COUNT(Int64(1))]]\
             \n    TableScan: person",
        );
        quick_test(
            "SELECT state, age AS b, COUNT(1) FROM person GROUP BY 2, 1",
            "Projection: person.state, person.age AS b, COUNT(Int64(1))\
             \n  Aggregate: groupBy=[[person.age, person.state]], aggr=[[COUNT(Int64(1))]]\
             \n    TableScan: person",
        );
    }

    #[test]
    fn select_simple_aggregate_with_groupby_position_out_of_range() {
        let sql = "SELECT state, MIN(age) FROM person GROUP BY 0";
        let err = logical_plan(sql).expect_err("query should have failed");
        assert_eq!(
            "Plan(\"Projection references non-aggregate values: Expression person.state could not be resolved from available columns: Int64(0), MIN(person.age)\")",
            format!("{:?}", err)
        );

        let sql2 = "SELECT state, MIN(age) FROM person GROUP BY 5";
        let err2 = logical_plan(sql2).expect_err("query should have failed");
        assert_eq!(
            "Plan(\"Projection references non-aggregate values: Expression person.state could not be resolved from available columns: Int64(5), MIN(person.age)\")",
            format!("{:?}", err2)
        );
    }

    #[test]
    fn select_simple_aggregate_with_groupby_can_use_alias() {
        quick_test(
            "SELECT state AS a, MIN(age) AS b FROM person GROUP BY a",
            "Projection: person.state AS a, MIN(person.age) AS b\
             \n  Aggregate: groupBy=[[person.state]], aggr=[[MIN(person.age)]]\
             \n    TableScan: person",
        );
    }

    #[test]
    fn select_simple_aggregate_with_groupby_aggregate_repeated() {
        let sql = "SELECT state, MIN(age), MIN(age) FROM person GROUP BY state";
        let err = logical_plan(sql).expect_err("query should have failed");
        assert_eq!(
            r##"Plan("Projections require unique expression names but the expression \"MIN(person.age)\" at position 1 and \"MIN(person.age)\" at position 2 have the same name. Consider aliasing (\"AS\") one of them.")"##,
            format!("{:?}", err)
        );
    }

    #[test]
    fn select_simple_aggregate_with_groupby_aggregate_repeated_and_one_has_alias() {
        quick_test(
            "SELECT state, MIN(age), MIN(age) AS ma FROM person GROUP BY state",
            "Projection: person.state, MIN(person.age), MIN(person.age) AS ma\
             \n  Aggregate: groupBy=[[person.state]], aggr=[[MIN(person.age)]]\
             \n    TableScan: person",
        )
    }

    #[test]
    fn select_simple_aggregate_with_groupby_non_column_expression_unselected() {
        quick_test(
            "SELECT MIN(first_name) FROM person GROUP BY age + 1",
            "Projection: MIN(person.first_name)\
             \n  Aggregate: groupBy=[[person.age + Int64(1)]], aggr=[[MIN(person.first_name)]]\
             \n    TableScan: person",
        );
    }

    #[test]
    fn select_simple_aggregate_with_groupby_non_column_expression_selected_and_resolvable(
    ) {
        quick_test(
            "SELECT age + 1, MIN(first_name) FROM person GROUP BY age + 1",
            "Projection: person.age + Int64(1), MIN(person.first_name)\
             \n  Aggregate: groupBy=[[person.age + Int64(1)]], aggr=[[MIN(person.first_name)]]\
             \n    TableScan: person",
        );
        quick_test(
            "SELECT MIN(first_name), age + 1 FROM person GROUP BY age + 1",
            "Projection: MIN(person.first_name), person.age + Int64(1)\
             \n  Aggregate: groupBy=[[person.age + Int64(1)]], aggr=[[MIN(person.first_name)]]\
             \n    TableScan: person",
        );
    }

    #[test]
    fn select_simple_aggregate_with_groupby_non_column_expression_nested_and_resolvable()
    {
        quick_test(
            "SELECT ((age + 1) / 2) * (age + 1), MIN(first_name) FROM person GROUP BY age + 1",
            "Projection: person.age + Int64(1) / Int64(2) * person.age + Int64(1), MIN(person.first_name)\
             \n  Aggregate: groupBy=[[person.age + Int64(1)]], aggr=[[MIN(person.first_name)]]\
             \n    TableScan: person",
        );
    }

    #[test]
    fn select_simple_aggregate_with_groupby_non_column_expression_nested_and_not_resolvable(
    ) {
        // The query should fail, because age + 9 is not in the group by.
        let sql =
            "SELECT ((age + 1) / 2) * (age + 9), MIN(first_name) FROM person GROUP BY age + 1";
        let err = logical_plan(sql).expect_err("query should have failed");
        assert_eq!(
            "Plan(\"Projection references non-aggregate values: Expression person.age could not be resolved from available columns: person.age + Int64(1), MIN(person.first_name)\")",
            format!("{:?}", err)
        );
    }

    #[test]
    fn select_simple_aggregate_with_groupby_non_column_expression_and_its_column_selected(
    ) {
        let sql = "SELECT age, MIN(first_name) FROM person GROUP BY age + 1";
        let err = logical_plan(sql).expect_err("query should have failed");
        assert_eq!("Plan(\"Projection references non-aggregate values: Expression person.age could not be resolved from available columns: person.age + Int64(1), MIN(person.first_name)\")",
            format!("{:?}", err)
        );
    }

    #[test]
    fn select_simple_aggregate_nested_in_binary_expr_with_groupby() {
        quick_test(
            "SELECT state, MIN(age) < 10 FROM person GROUP BY state",
            "Projection: person.state, MIN(person.age) < Int64(10)\
             \n  Aggregate: groupBy=[[person.state]], aggr=[[MIN(person.age)]]\
             \n    TableScan: person",
        );
    }

    #[test]
    fn select_simple_aggregate_and_nested_groupby_column() {
        quick_test(
            "SELECT age + 1, MAX(first_name) FROM person GROUP BY age",
            "Projection: person.age + Int64(1), MAX(person.first_name)\
             \n  Aggregate: groupBy=[[person.age]], aggr=[[MAX(person.first_name)]]\
             \n    TableScan: person",
        );
    }

    #[test]
    fn select_aggregate_compounded_with_groupby_column() {
        quick_test(
            "SELECT age + MIN(salary) FROM person GROUP BY age",
            "Projection: person.age + MIN(person.salary)\
             \n  Aggregate: groupBy=[[person.age]], aggr=[[MIN(person.salary)]]\
             \n    TableScan: person",
        );
    }

    #[test]
    fn select_aggregate_with_non_column_inner_expression_with_groupby() {
        quick_test(
            "SELECT state, MIN(age + 1) FROM person GROUP BY state",
            "Projection: person.state, MIN(person.age + Int64(1))\
            \n  Aggregate: groupBy=[[person.state]], aggr=[[MIN(person.age + Int64(1))]]\
            \n    TableScan: person",
        );
    }

    #[test]
    fn test_wildcard() {
        quick_test(
            "SELECT * from person",
            "Projection: person.id, person.first_name, person.last_name, person.age, person.state, person.salary, person.birth_date, person.😀\
            \n  TableScan: person",
        );
    }

    #[test]
    fn select_count_one() {
        let sql = "SELECT COUNT(1) FROM person";
        let expected = "Projection: COUNT(Int64(1))\
                        \n  Aggregate: groupBy=[[]], aggr=[[COUNT(Int64(1))]]\
                        \n    TableScan: person";
        quick_test(sql, expected);
    }

    #[test]
    fn select_count_column() {
        let sql = "SELECT COUNT(id) FROM person";
        let expected = "Projection: COUNT(person.id)\
                        \n  Aggregate: groupBy=[[]], aggr=[[COUNT(person.id)]]\
                        \n    TableScan: person";
        quick_test(sql, expected);
    }

    #[test]
    fn select_approx_median() {
        let sql = "SELECT approx_median(age) FROM person";
        let expected = "Projection: APPROXMEDIAN(person.age)\
                        \n  Aggregate: groupBy=[[]], aggr=[[APPROXMEDIAN(person.age)]]\
                        \n    TableScan: person";
        quick_test(sql, expected);
    }

    #[test]
    fn select_scalar_func() {
        let sql = "SELECT sqrt(age) FROM person";
        let expected = "Projection: sqrt(person.age)\
                        \n  TableScan: person";
        quick_test(sql, expected);
    }

    #[test]
    fn select_aliased_scalar_func() {
        let sql = "SELECT sqrt(person.age) AS square_people FROM person";
        let expected = "Projection: sqrt(person.age) AS square_people\
                        \n  TableScan: person";
        quick_test(sql, expected);
    }

    #[test]
    fn select_where_nullif_division() {
        let sql = "SELECT c3/(c4+c5) \
                   FROM aggregate_test_100 WHERE c3/nullif(c4+c5, 0) > 0.1";
        let expected = "Projection: aggregate_test_100.c3 / (aggregate_test_100.c4 + aggregate_test_100.c5)\
            \n  Filter: aggregate_test_100.c3 / nullif(aggregate_test_100.c4 + aggregate_test_100.c5, Int64(0)) > Float64(0.1)\
            \n    TableScan: aggregate_test_100";
        quick_test(sql, expected);
    }

    #[test]
    fn select_where_with_negative_operator() {
        let sql = "SELECT c3 FROM aggregate_test_100 WHERE c3 > -0.1 AND -c4 > 0";
        let expected = "Projection: aggregate_test_100.c3\
            \n  Filter: aggregate_test_100.c3 > Float64(-0.1) AND (- aggregate_test_100.c4) > Int64(0)\
            \n    TableScan: aggregate_test_100";
        quick_test(sql, expected);
    }

    #[test]
    fn select_where_with_positive_operator() {
        let sql = "SELECT c3 FROM aggregate_test_100 WHERE c3 > +0.1 AND +c4 > 0";
        let expected = "Projection: aggregate_test_100.c3\
            \n  Filter: aggregate_test_100.c3 > Float64(0.1) AND aggregate_test_100.c4 > Int64(0)\
            \n    TableScan: aggregate_test_100";
        quick_test(sql, expected);
    }

    #[test]
    fn select_order_by_index() {
        let sql = "SELECT id FROM person ORDER BY 1";
        let expected = "Sort: person.id ASC NULLS LAST\
                        \n  Projection: person.id\
                        \n    TableScan: person";

        quick_test(sql, expected);
    }

    #[test]
    fn select_order_by_multiple_index() {
        let sql = "SELECT id, state, age FROM person ORDER BY 1, 3";
        let expected = "Sort: person.id ASC NULLS LAST, person.age ASC NULLS LAST\
                        \n  Projection: person.id, person.state, person.age\
                        \n    TableScan: person";

        quick_test(sql, expected);
    }

    #[test]
    fn select_order_by_index_of_0() {
        let sql = "SELECT id FROM person ORDER BY 0";
        let err = logical_plan(sql).expect_err("query should have failed");
        assert_eq!(
            "Plan(\"Order by index starts at 1 for column indexes\")",
            format!("{:?}", err)
        );
    }

    #[test]
    fn select_order_by_index_oob() {
        let sql = "SELECT id FROM person ORDER BY 2";
        let err = logical_plan(sql).expect_err("query should have failed");
        assert_eq!(
            "Plan(\"Order by column out of bounds, specified: 2, max: 1\")",
            format!("{:?}", err)
        );
    }

    #[test]
    fn select_order_by() {
        let sql = "SELECT id FROM person ORDER BY id";
        let expected = "Sort: person.id ASC NULLS LAST\
                        \n  Projection: person.id\
                        \n    TableScan: person";
        quick_test(sql, expected);
    }

    #[test]
    fn select_order_by_desc() {
        let sql = "SELECT id FROM person ORDER BY id DESC";
        let expected = "Sort: person.id DESC NULLS FIRST\
                        \n  Projection: person.id\
                        \n    TableScan: person";
        quick_test(sql, expected);
    }

    #[test]
    fn select_order_by_nulls_last() {
        quick_test(
            "SELECT id FROM person ORDER BY id DESC NULLS LAST",
            "Sort: person.id DESC NULLS LAST\
            \n  Projection: person.id\
            \n    TableScan: person",
        );

        quick_test(
            "SELECT id FROM person ORDER BY id NULLS LAST",
            "Sort: person.id ASC NULLS LAST\
            \n  Projection: person.id\
            \n    TableScan: person",
        );
    }

    #[test]
    fn select_group_by() {
        let sql = "SELECT state FROM person GROUP BY state";
        let expected = "Projection: person.state\
                        \n  Aggregate: groupBy=[[person.state]], aggr=[[]]\
                        \n    TableScan: person";

        quick_test(sql, expected);
    }

    #[test]
    fn select_group_by_columns_not_in_select() {
        let sql = "SELECT MAX(age) FROM person GROUP BY state";
        let expected = "Projection: MAX(person.age)\
                        \n  Aggregate: groupBy=[[person.state]], aggr=[[MAX(person.age)]]\
                        \n    TableScan: person";

        quick_test(sql, expected);
    }

    #[test]
    fn select_group_by_count_star() {
        let sql = "SELECT state, COUNT(*) FROM person GROUP BY state";
        let expected = "Projection: person.state, COUNT(UInt8(1))\
                        \n  Aggregate: groupBy=[[person.state]], aggr=[[COUNT(UInt8(1))]]\
                        \n    TableScan: person";

        quick_test(sql, expected);
    }

    #[test]
    fn select_group_by_needs_projection() {
        let sql = "SELECT COUNT(state), state FROM person GROUP BY state";
        let expected = "\
        Projection: COUNT(person.state), person.state\
        \n  Aggregate: groupBy=[[person.state]], aggr=[[COUNT(person.state)]]\
        \n    TableScan: person";

        quick_test(sql, expected);
    }

    #[test]
    fn select_7480_1() {
        let sql = "SELECT c1, MIN(c12) FROM aggregate_test_100 GROUP BY c1, c13";
        let expected = "Projection: aggregate_test_100.c1, MIN(aggregate_test_100.c12)\
                       \n  Aggregate: groupBy=[[aggregate_test_100.c1, aggregate_test_100.c13]], aggr=[[MIN(aggregate_test_100.c12)]]\
                       \n    TableScan: aggregate_test_100";
        quick_test(sql, expected);
    }

    #[test]
    fn select_7480_2() {
        let sql = "SELECT c1, c13, MIN(c12) FROM aggregate_test_100 GROUP BY c1";
        let err = logical_plan(sql).expect_err("query should have failed");
        assert_eq!(
            "Plan(\"Projection references non-aggregate values: \
            Expression aggregate_test_100.c13 could not be resolved from available columns: \
            aggregate_test_100.c1, MIN(aggregate_test_100.c12)\")",
            format!("{:?}", err)
        );
    }

    #[test]
    fn create_external_table_csv() {
        let sql = "CREATE EXTERNAL TABLE t(c1 int) STORED AS CSV LOCATION 'foo.csv'";
        let expected = "CreateExternalTable: Bare { table: \"t\" }";
        quick_test(sql, expected);
    }

    #[test]
    fn create_external_table_custom() {
        let sql = "CREATE EXTERNAL TABLE dt STORED AS DELTATABLE LOCATION 's3://bucket/schema/table';";
        let expected = r#"CreateExternalTable: Bare { table: "dt" }"#;
        quick_test(sql, expected);
    }

    #[test]
    fn create_external_table_csv_no_schema() {
        let sql = "CREATE EXTERNAL TABLE t STORED AS CSV LOCATION 'foo.csv'";
        let expected = "CreateExternalTable: Bare { table: \"t\" }";
        quick_test(sql, expected);
    }

    #[test]
    fn create_external_table_with_compression_type() {
        // positive case
        let sqls = vec![
            "CREATE EXTERNAL TABLE t(c1 int) STORED AS CSV COMPRESSION TYPE GZIP LOCATION 'foo.csv.gz'",
            "CREATE EXTERNAL TABLE t(c1 int) STORED AS CSV COMPRESSION TYPE BZIP2 LOCATION 'foo.csv.bz2'",
            "CREATE EXTERNAL TABLE t(c1 int) STORED AS JSON COMPRESSION TYPE GZIP LOCATION 'foo.json.gz'",
            "CREATE EXTERNAL TABLE t(c1 int) STORED AS JSON COMPRESSION TYPE BZIP2 LOCATION 'foo.json.bz2'",
        ];
        for sql in sqls {
            let expected = "CreateExternalTable: Bare { table: \"t\" }";
            quick_test(sql, expected);
        }

        // negative case
        let sqls = vec![
            "CREATE EXTERNAL TABLE t STORED AS AVRO COMPRESSION TYPE GZIP LOCATION 'foo.avro'",
            "CREATE EXTERNAL TABLE t STORED AS AVRO COMPRESSION TYPE BZIP2 LOCATION 'foo.avro'",
            "CREATE EXTERNAL TABLE t STORED AS PARQUET COMPRESSION TYPE GZIP LOCATION 'foo.parquet'",
            "CREATE EXTERNAL TABLE t STORED AS PARQUET COMPRESSION TYPE BZIP2 LOCATION 'foo.parquet'",
        ];
        for sql in sqls {
            let err = logical_plan(sql).expect_err("query should have failed");
            assert_eq!(
                "Plan(\"File compression type can be specified for CSV/JSON files.\")",
                format!("{:?}", err)
            );
        }
    }

    #[test]
    fn create_external_table_parquet() {
        let sql =
            "CREATE EXTERNAL TABLE t(c1 int) STORED AS PARQUET LOCATION 'foo.parquet'";
        let err = logical_plan(sql).expect_err("query should have failed");
        assert_eq!(
            "Plan(\"Column definitions can not be specified for PARQUET files.\")",
            format!("{:?}", err)
        );
    }

    #[test]
    fn create_external_table_parquet_no_schema() {
        let sql = "CREATE EXTERNAL TABLE t STORED AS PARQUET LOCATION 'foo.parquet'";
        let expected = "CreateExternalTable: Bare { table: \"t\" }";
        quick_test(sql, expected);
    }

    #[test]
    fn equijoin_explicit_syntax() {
        let sql = "SELECT id, order_id \
            FROM person \
            JOIN orders \
            ON id = customer_id";
        let expected = "Projection: person.id, orders.order_id\
        \n  Inner Join: person.id = orders.customer_id\
        \n    TableScan: person\
        \n    TableScan: orders";
        quick_test(sql, expected);
    }

    #[test]
    fn equijoin_with_condition() {
        let sql = "SELECT id, order_id \
            FROM person \
            JOIN orders \
            ON id = customer_id AND order_id > 1 ";
        let expected = "Projection: person.id, orders.order_id\
            \n  Inner Join: person.id = orders.customer_id Filter: orders.order_id > Int64(1)\
            \n    TableScan: person\
            \n    TableScan: orders";

        quick_test(sql, expected);
    }

    #[test]
    fn left_equijoin_with_conditions() {
        let sql = "SELECT id, order_id \
            FROM person \
            LEFT JOIN orders \
            ON id = customer_id AND order_id > 1 AND age < 30";
        let expected = "Projection: person.id, orders.order_id\
            \n  Left Join: person.id = orders.customer_id Filter: orders.order_id > Int64(1) AND person.age < Int64(30)\
            \n    TableScan: person\
            \n    TableScan: orders";
        quick_test(sql, expected);
    }

    #[test]
    fn right_equijoin_with_conditions() {
        let sql = "SELECT id, order_id \
            FROM person \
            RIGHT JOIN orders \
            ON id = customer_id AND id > 1 AND order_id < 100";
        let expected = "Projection: person.id, orders.order_id\
            \n  Right Join: person.id = orders.customer_id Filter: person.id > Int64(1) AND orders.order_id < Int64(100)\
            \n    TableScan: person\
            \n    TableScan: orders";
        quick_test(sql, expected);
    }

    #[test]
    fn full_equijoin_with_conditions() {
        let sql = "SELECT id, order_id \
            FROM person \
            FULL JOIN orders \
            ON id = customer_id AND id > 1 AND order_id < 100";
        let expected = "Projection: person.id, orders.order_id\
        \n  Full Join: person.id = orders.customer_id Filter: person.id > Int64(1) AND orders.order_id < Int64(100)\
        \n    TableScan: person\
        \n    TableScan: orders";
        quick_test(sql, expected);
    }

    #[test]
    fn join_with_table_name() {
        let sql = "SELECT id, order_id \
            FROM person \
            JOIN orders \
            ON person.id = orders.customer_id";
        let expected = "Projection: person.id, orders.order_id\
        \n  Inner Join: person.id = orders.customer_id\
        \n    TableScan: person\
        \n    TableScan: orders";
        quick_test(sql, expected);
    }

    #[test]
    fn join_with_using() {
        let sql = "SELECT person.first_name, id \
            FROM person \
            JOIN person as person2 \
            USING (id)";
        let expected = "Projection: person.first_name, person.id\
        \n  Inner Join: Using person.id = person2.id\
        \n    TableScan: person\
        \n    SubqueryAlias: person2\
        \n      TableScan: person";
        quick_test(sql, expected);
    }

    #[test]
    fn project_wildcard_on_join_with_using() {
        let sql = "SELECT * \
            FROM lineitem \
            JOIN lineitem as lineitem2 \
            USING (l_item_id)";
        let expected = "Projection: lineitem.l_item_id, lineitem.l_description, lineitem.price, lineitem2.l_description, lineitem2.price\
        \n  Inner Join: Using lineitem.l_item_id = lineitem2.l_item_id\
        \n    TableScan: lineitem\
        \n    SubqueryAlias: lineitem2\
        \n      TableScan: lineitem";
        quick_test(sql, expected);
    }

    #[test]
    fn equijoin_explicit_syntax_3_tables() {
        let sql = "SELECT id, order_id, l_description \
            FROM person \
            JOIN orders ON id = customer_id \
            JOIN lineitem ON o_item_id = l_item_id";
        let expected = "Projection: person.id, orders.order_id, lineitem.l_description\
            \n  Inner Join: orders.o_item_id = lineitem.l_item_id\
            \n    Inner Join: person.id = orders.customer_id\
            \n      TableScan: person\
            \n      TableScan: orders\
            \n    TableScan: lineitem";
        quick_test(sql, expected);
    }

    #[test]
    fn boolean_literal_in_condition_expression() {
        let sql = "SELECT order_id \
        FROM orders \
        WHERE delivered = false OR delivered = true";
        let expected = "Projection: orders.order_id\
            \n  Filter: orders.delivered = Boolean(false) OR orders.delivered = Boolean(true)\
            \n    TableScan: orders";
        quick_test(sql, expected);
    }

    #[test]
    fn union() {
        let sql = "SELECT order_id from orders UNION SELECT order_id FROM orders";
        let expected = "\
        Distinct:\
        \n  Union\
        \n    Projection: orders.order_id\
        \n      TableScan: orders\
        \n    Projection: orders.order_id\
        \n      TableScan: orders";
        quick_test(sql, expected);
    }

    #[test]
    fn union_all() {
        let sql = "SELECT order_id from orders UNION ALL SELECT order_id FROM orders";
        let expected = "Union\
            \n  Projection: orders.order_id\
            \n    TableScan: orders\
            \n  Projection: orders.order_id\
            \n    TableScan: orders";
        quick_test(sql, expected);
    }

    #[test]
    fn union_4_combined_in_one() {
        let sql = "SELECT order_id from orders
                    UNION ALL SELECT order_id FROM orders
                    UNION ALL SELECT order_id FROM orders
                    UNION ALL SELECT order_id FROM orders";
        let expected = "Union\
            \n  Projection: orders.order_id\
            \n    TableScan: orders\
            \n  Projection: orders.order_id\
            \n    TableScan: orders\
            \n  Projection: orders.order_id\
            \n    TableScan: orders\
            \n  Projection: orders.order_id\
            \n    TableScan: orders";
        quick_test(sql, expected);
    }

    #[test]
    fn union_with_different_column_names() {
        let sql = "SELECT order_id from orders UNION ALL SELECT customer_id FROM orders";
        let expected = "Union\
            \n  Projection: orders.order_id\
            \n    TableScan: orders\
            \n  Projection: orders.customer_id\
            \n    TableScan: orders";
        quick_test(sql, expected);
    }

    #[test]
    fn union_values_with_no_alias() {
        let sql = "SELECT 1, 2 UNION ALL SELECT 3, 4";
        let expected = "Union\
            \n  Projection: Int64(1) AS Int64(1), Int64(2) AS Int64(2)\
            \n    EmptyRelation\
            \n  Projection: Int64(3) AS Int64(1), Int64(4) AS Int64(2)\
            \n    EmptyRelation";
        quick_test(sql, expected);
    }

    #[test]
    fn union_with_incompatible_data_type() {
        let sql = "SELECT interval '1 year 1 day' UNION ALL SELECT 1";
        let err = logical_plan(sql).expect_err("query should have failed");
        assert_eq!(
            "Plan(\"UNION Column Int64(1) (type: Int64) is \
            not compatible with column IntervalMonthDayNano\
            (\\\"950737950189618795196236955648\\\") \
            (type: Interval(MonthDayNano))\")",
            format!("{:?}", err)
        );
    }

    #[test]
    fn union_with_different_decimal_data_types() {
        let sql = "SELECT 1 a UNION ALL SELECT 1.1 a";
        let expected = "Union\
            \n  Projection: CAST(Int64(1) AS Float64) AS a\
            \n    EmptyRelation\
            \n  Projection: Float64(1.1) AS a\
            \n    EmptyRelation";
        quick_test(sql, expected);
    }

    #[test]
    fn union_with_null() {
        let sql = "SELECT NULL a UNION ALL SELECT 1.1 a";
        let expected = "Union\
            \n  Projection: CAST(NULL AS Float64) AS a\
            \n    EmptyRelation\
            \n  Projection: Float64(1.1) AS a\
            \n    EmptyRelation";
        quick_test(sql, expected);
    }

    #[test]
    fn union_with_float_and_string() {
        let sql = "SELECT 'a' a UNION ALL SELECT 1.1 a";
        let expected = "Union\
            \n  Projection: Utf8(\"a\") AS a\
            \n    EmptyRelation\
            \n  Projection: CAST(Float64(1.1) AS Utf8) AS a\
            \n    EmptyRelation";
        quick_test(sql, expected);
    }

    #[test]
    fn union_with_multiply_cols() {
        let sql = "SELECT 'a' a, 1 b UNION ALL SELECT 1.1 a, 1.1 b";
        let expected = "Union\
            \n  Projection: Utf8(\"a\") AS a, CAST(Int64(1) AS Float64) AS b\
            \n    EmptyRelation\
            \n  Projection: CAST(Float64(1.1) AS Utf8) AS a, Float64(1.1) AS b\
            \n    EmptyRelation";
        quick_test(sql, expected);
    }

    #[test]
    fn sorted_union_with_different_types_and_group_by() {
        let sql = "SELECT a FROM (select 1 a) x GROUP BY 1 UNION ALL (SELECT a FROM (select 1.1 a) x GROUP BY 1) ORDER BY 1";
        let expected = "Sort: a ASC NULLS LAST\
        \n  Union\
        \n    Projection: CAST(x.a AS Float64) AS a\
        \n      Aggregate: groupBy=[[x.a]], aggr=[[]]\
        \n        SubqueryAlias: x\
        \n          Projection: Int64(1) AS a\
        \n            EmptyRelation\
        \n    Projection: x.a\
        \n      Aggregate: groupBy=[[x.a]], aggr=[[]]\
        \n        SubqueryAlias: x\
        \n          Projection: Float64(1.1) AS a\
        \n            EmptyRelation";
        quick_test(sql, expected);
    }

    #[test]
    fn union_with_binary_expr_and_cast() {
        let sql = "SELECT cast(0.0 + a as integer) FROM (select 1 a) x GROUP BY 1 UNION ALL (SELECT 2.1 + a FROM (select 1 a) x GROUP BY 1)";
        let expected = "Union\
        \n  Projection: CAST(Float64(0) + x.a AS Float64) AS Float64(0) + x.a\
        \n    Aggregate: groupBy=[[CAST(Float64(0) + x.a AS Int32)]], aggr=[[]]\
        \n      SubqueryAlias: x\
        \n        Projection: Int64(1) AS a\
        \n          EmptyRelation\
        \n  Projection: Float64(2.1) + x.a\
        \n    Aggregate: groupBy=[[Float64(2.1) + x.a]], aggr=[[]]\
        \n      SubqueryAlias: x\
        \n        Projection: Int64(1) AS a\
        \n          EmptyRelation";
        quick_test(sql, expected);
    }

    #[test]
    fn union_with_aliases() {
        let sql = "SELECT a as a1 FROM (select 1 a) x GROUP BY 1 UNION ALL (SELECT a as a1 FROM (select 1.1 a) x GROUP BY 1)";
        let expected = "Union\
        \n  Projection: CAST(x.a AS Float64) AS a1\
        \n    Aggregate: groupBy=[[x.a]], aggr=[[]]\
        \n      SubqueryAlias: x\
        \n        Projection: Int64(1) AS a\
        \n          EmptyRelation\
        \n  Projection: x.a AS a1\
        \n    Aggregate: groupBy=[[x.a]], aggr=[[]]\
        \n      SubqueryAlias: x\
        \n        Projection: Float64(1.1) AS a\
        \n          EmptyRelation";
        quick_test(sql, expected);
    }

    #[test]
    fn union_with_incompatible_data_types() {
        let sql = "SELECT 'a' a UNION ALL SELECT true a";
        let err = logical_plan(sql).expect_err("query should have failed");
        assert_eq!(
            "Plan(\"UNION Column a (type: Boolean) is not compatible with column a (type: Utf8)\")",
            format!("{:?}", err)
        );
    }

    #[test]
    fn empty_over() {
        let sql = "SELECT order_id, MAX(order_id) OVER () from orders";
        let expected = "\
        Projection: orders.order_id, MAX(orders.order_id) ROWS BETWEEN UNBOUNDED PRECEDING AND UNBOUNDED FOLLOWING\
        \n  WindowAggr: windowExpr=[[MAX(orders.order_id) ROWS BETWEEN UNBOUNDED PRECEDING AND UNBOUNDED FOLLOWING]]\
        \n    TableScan: orders";
        quick_test(sql, expected);
    }

    #[test]
    fn empty_over_with_alias() {
        let sql = "SELECT order_id oid, MAX(order_id) OVER () max_oid from orders";
        let expected = "\
        Projection: orders.order_id AS oid, MAX(orders.order_id) ROWS BETWEEN UNBOUNDED PRECEDING AND UNBOUNDED FOLLOWING AS max_oid\
        \n  WindowAggr: windowExpr=[[MAX(orders.order_id) ROWS BETWEEN UNBOUNDED PRECEDING AND UNBOUNDED FOLLOWING]]\
        \n    TableScan: orders";
        quick_test(sql, expected);
    }

    #[test]
    fn empty_over_dup_with_alias() {
        let sql = "SELECT order_id oid, MAX(order_id) OVER () max_oid, MAX(order_id) OVER () max_oid_dup from orders";
        let expected = "\
        Projection: orders.order_id AS oid, MAX(orders.order_id) ROWS BETWEEN UNBOUNDED PRECEDING AND UNBOUNDED FOLLOWING AS max_oid, MAX(orders.order_id) ROWS BETWEEN UNBOUNDED PRECEDING AND UNBOUNDED FOLLOWING AS max_oid_dup\
        \n  WindowAggr: windowExpr=[[MAX(orders.order_id) ROWS BETWEEN UNBOUNDED PRECEDING AND UNBOUNDED FOLLOWING]]\
        \n    TableScan: orders";
        quick_test(sql, expected);
    }

    #[test]
    fn empty_over_dup_with_different_sort() {
        let sql = "SELECT order_id oid, MAX(order_id) OVER (), MAX(order_id) OVER (ORDER BY order_id) from orders";
        let expected = "\
        Projection: orders.order_id AS oid, MAX(orders.order_id) ROWS BETWEEN UNBOUNDED PRECEDING AND UNBOUNDED FOLLOWING, MAX(orders.order_id) ORDER BY [orders.order_id ASC NULLS LAST] RANGE BETWEEN UNBOUNDED PRECEDING AND CURRENT ROW\
        \n  WindowAggr: windowExpr=[[MAX(orders.order_id) ROWS BETWEEN UNBOUNDED PRECEDING AND UNBOUNDED FOLLOWING]]\
        \n    WindowAggr: windowExpr=[[MAX(orders.order_id) ORDER BY [orders.order_id ASC NULLS LAST] RANGE BETWEEN UNBOUNDED PRECEDING AND CURRENT ROW]]\
        \n      TableScan: orders";
        quick_test(sql, expected);
    }

    #[test]
    fn empty_over_plus() {
        let sql = "SELECT order_id, MAX(qty * 1.1) OVER () from orders";
        let expected = "\
        Projection: orders.order_id, MAX(orders.qty * Float64(1.1)) ROWS BETWEEN UNBOUNDED PRECEDING AND UNBOUNDED FOLLOWING\
        \n  WindowAggr: windowExpr=[[MAX(orders.qty * Float64(1.1)) ROWS BETWEEN UNBOUNDED PRECEDING AND UNBOUNDED FOLLOWING]]\
        \n    TableScan: orders";
        quick_test(sql, expected);
    }

    #[test]
    fn empty_over_multiple() {
        let sql =
            "SELECT order_id, MAX(qty) OVER (), min(qty) over (), aVg(qty) OVER () from orders";
        let expected = "\
        Projection: orders.order_id, MAX(orders.qty) ROWS BETWEEN UNBOUNDED PRECEDING AND UNBOUNDED FOLLOWING, MIN(orders.qty) ROWS BETWEEN UNBOUNDED PRECEDING AND UNBOUNDED FOLLOWING, AVG(orders.qty) ROWS BETWEEN UNBOUNDED PRECEDING AND UNBOUNDED FOLLOWING\
        \n  WindowAggr: windowExpr=[[MAX(orders.qty) ROWS BETWEEN UNBOUNDED PRECEDING AND UNBOUNDED FOLLOWING, MIN(orders.qty) ROWS BETWEEN UNBOUNDED PRECEDING AND UNBOUNDED FOLLOWING, AVG(orders.qty) ROWS BETWEEN UNBOUNDED PRECEDING AND UNBOUNDED FOLLOWING]]\
        \n    TableScan: orders";
        quick_test(sql, expected);
    }

    /// psql result
    /// ```text
    ///                               QUERY PLAN
    /// ----------------------------------------------------------------------
    /// WindowAgg  (cost=69.83..87.33 rows=1000 width=8)
    ///   ->  Sort  (cost=69.83..72.33 rows=1000 width=8)
    ///         Sort Key: order_id
    ///         ->  Seq Scan on orders  (cost=0.00..20.00 rows=1000 width=8)
    /// ```
    #[test]
    fn over_partition_by() {
        let sql = "SELECT order_id, MAX(qty) OVER (PARTITION BY order_id) from orders";
        let expected = "\
        Projection: orders.order_id, MAX(orders.qty) PARTITION BY [orders.order_id] ROWS BETWEEN UNBOUNDED PRECEDING AND UNBOUNDED FOLLOWING\
        \n  WindowAggr: windowExpr=[[MAX(orders.qty) PARTITION BY [orders.order_id] ROWS BETWEEN UNBOUNDED PRECEDING AND UNBOUNDED FOLLOWING]]\
        \n    TableScan: orders";
        quick_test(sql, expected);
    }

    /// psql result
    /// ```text
    ///                                     QUERY PLAN
    /// ----------------------------------------------------------------------------------
    /// WindowAgg  (cost=137.16..154.66 rows=1000 width=12)
    /// ->  Sort  (cost=137.16..139.66 rows=1000 width=12)
    ///         Sort Key: order_id
    ///         ->  WindowAgg  (cost=69.83..87.33 rows=1000 width=12)
    ///             ->  Sort  (cost=69.83..72.33 rows=1000 width=8)
    ///                     Sort Key: order_id DESC
    ///                     ->  Seq Scan on orders  (cost=0.00..20.00 rows=1000 width=8)
    /// ```
    #[test]
    fn over_order_by() {
        let sql = "SELECT order_id, MAX(qty) OVER (ORDER BY order_id), MIN(qty) OVER (ORDER BY order_id DESC) from orders";
        let expected = "\
        Projection: orders.order_id, MAX(orders.qty) ORDER BY [orders.order_id ASC NULLS LAST] RANGE BETWEEN UNBOUNDED PRECEDING AND CURRENT ROW, MIN(orders.qty) ORDER BY [orders.order_id DESC NULLS FIRST] RANGE BETWEEN UNBOUNDED PRECEDING AND CURRENT ROW\
        \n  WindowAggr: windowExpr=[[MAX(orders.qty) ORDER BY [orders.order_id ASC NULLS LAST] RANGE BETWEEN UNBOUNDED PRECEDING AND CURRENT ROW]]\
        \n    WindowAggr: windowExpr=[[MIN(orders.qty) ORDER BY [orders.order_id DESC NULLS FIRST] RANGE BETWEEN UNBOUNDED PRECEDING AND CURRENT ROW]]\
        \n      TableScan: orders";
        quick_test(sql, expected);
    }

    #[test]
    fn over_order_by_with_window_frame_double_end() {
        let sql = "SELECT order_id, MAX(qty) OVER (ORDER BY order_id ROWS BETWEEN 3 PRECEDING and 3 FOLLOWING), MIN(qty) OVER (ORDER BY order_id DESC) from orders";
        let expected = "\
        Projection: orders.order_id, MAX(orders.qty) ORDER BY [orders.order_id ASC NULLS LAST] ROWS BETWEEN 3 PRECEDING AND 3 FOLLOWING, MIN(orders.qty) ORDER BY [orders.order_id DESC NULLS FIRST] RANGE BETWEEN UNBOUNDED PRECEDING AND CURRENT ROW\
        \n  WindowAggr: windowExpr=[[MAX(orders.qty) ORDER BY [orders.order_id ASC NULLS LAST] ROWS BETWEEN 3 PRECEDING AND 3 FOLLOWING]]\
        \n    WindowAggr: windowExpr=[[MIN(orders.qty) ORDER BY [orders.order_id DESC NULLS FIRST] RANGE BETWEEN UNBOUNDED PRECEDING AND CURRENT ROW]]\
        \n      TableScan: orders";
        quick_test(sql, expected);
    }

    #[test]
    fn over_order_by_with_window_frame_single_end() {
        let sql = "SELECT order_id, MAX(qty) OVER (ORDER BY order_id ROWS 3 PRECEDING), MIN(qty) OVER (ORDER BY order_id DESC) from orders";
        let expected = "\
        Projection: orders.order_id, MAX(orders.qty) ORDER BY [orders.order_id ASC NULLS LAST] ROWS BETWEEN 3 PRECEDING AND CURRENT ROW, MIN(orders.qty) ORDER BY [orders.order_id DESC NULLS FIRST] RANGE BETWEEN UNBOUNDED PRECEDING AND CURRENT ROW\
        \n  WindowAggr: windowExpr=[[MAX(orders.qty) ORDER BY [orders.order_id ASC NULLS LAST] ROWS BETWEEN 3 PRECEDING AND CURRENT ROW]]\
        \n    WindowAggr: windowExpr=[[MIN(orders.qty) ORDER BY [orders.order_id DESC NULLS FIRST] RANGE BETWEEN UNBOUNDED PRECEDING AND CURRENT ROW]]\
        \n      TableScan: orders";
        quick_test(sql, expected);
    }

    #[test]
    fn over_order_by_with_window_frame_range_order_by_check() {
        let sql =
            "SELECT order_id, MAX(qty) OVER (RANGE UNBOUNDED PRECEDING) from orders";
        let err = logical_plan(sql).expect_err("query should have failed");
        assert_eq!(
            "Plan(\"With window frame of type RANGE, the order by expression must be of length 1, got 0\")",
            format!("{:?}", err)
        );
    }

    #[test]
    fn over_order_by_with_window_frame_range_order_by_check_2() {
        let sql =
            "SELECT order_id, MAX(qty) OVER (ORDER BY order_id, qty RANGE UNBOUNDED PRECEDING) from orders";
        let err = logical_plan(sql).expect_err("query should have failed");
        assert_eq!(
            "Plan(\"With window frame of type RANGE, the order by expression must be of length 1, got 2\")",
            format!("{:?}", err)
        );
    }

    #[test]
    fn over_order_by_with_window_frame_single_end_groups() {
        let sql = "SELECT order_id, MAX(qty) OVER (ORDER BY order_id GROUPS 3 PRECEDING), MIN(qty) OVER (ORDER BY order_id DESC) from orders";
        let expected = "\
        Projection: orders.order_id, MAX(orders.qty) ORDER BY [orders.order_id ASC NULLS LAST] GROUPS BETWEEN 3 PRECEDING AND CURRENT ROW, MIN(orders.qty) ORDER BY [orders.order_id DESC NULLS FIRST] RANGE BETWEEN UNBOUNDED PRECEDING AND CURRENT ROW\
        \n  WindowAggr: windowExpr=[[MAX(orders.qty) ORDER BY [orders.order_id ASC NULLS LAST] GROUPS BETWEEN 3 PRECEDING AND CURRENT ROW]]\
        \n    WindowAggr: windowExpr=[[MIN(orders.qty) ORDER BY [orders.order_id DESC NULLS FIRST] RANGE BETWEEN UNBOUNDED PRECEDING AND CURRENT ROW]]\
        \n      TableScan: orders";
        quick_test(sql, expected);
    }

    /// psql result
    /// ```text
    ///                                     QUERY PLAN
    /// -----------------------------------------------------------------------------------
    /// WindowAgg  (cost=142.16..162.16 rows=1000 width=16)
    ///   ->  Sort  (cost=142.16..144.66 rows=1000 width=16)
    ///         Sort Key: order_id
    ///         ->  WindowAgg  (cost=72.33..92.33 rows=1000 width=16)
    ///               ->  Sort  (cost=72.33..74.83 rows=1000 width=12)
    ///                     Sort Key: ((order_id + 1))
    ///                     ->  Seq Scan on orders  (cost=0.00..22.50 rows=1000 width=12)
    /// ```
    #[test]
    fn over_order_by_two_sort_keys() {
        let sql = "SELECT order_id, MAX(qty) OVER (ORDER BY order_id), MIN(qty) OVER (ORDER BY (order_id + 1)) from orders";
        let expected = "\
        Projection: orders.order_id, MAX(orders.qty) ORDER BY [orders.order_id ASC NULLS LAST] RANGE BETWEEN UNBOUNDED PRECEDING AND CURRENT ROW, MIN(orders.qty) ORDER BY [orders.order_id + Int64(1) ASC NULLS LAST] RANGE BETWEEN UNBOUNDED PRECEDING AND CURRENT ROW\
        \n  WindowAggr: windowExpr=[[MAX(orders.qty) ORDER BY [orders.order_id ASC NULLS LAST] RANGE BETWEEN UNBOUNDED PRECEDING AND CURRENT ROW]]\
        \n    WindowAggr: windowExpr=[[MIN(orders.qty) ORDER BY [orders.order_id + Int64(1) ASC NULLS LAST] RANGE BETWEEN UNBOUNDED PRECEDING AND CURRENT ROW]]\
        \n      TableScan: orders";
        quick_test(sql, expected);
    }

    /// psql result
    /// ```text
    ///                                        QUERY PLAN
    /// ----------------------------------------------------------------------------------------
    /// WindowAgg  (cost=139.66..172.16 rows=1000 width=24)
    ///   ->  WindowAgg  (cost=139.66..159.66 rows=1000 width=16)
    ///         ->  Sort  (cost=139.66..142.16 rows=1000 width=12)
    ///               Sort Key: qty, order_id
    ///               ->  WindowAgg  (cost=69.83..89.83 rows=1000 width=12)
    ///                     ->  Sort  (cost=69.83..72.33 rows=1000 width=8)
    ///                           Sort Key: order_id, qty
    ///                           ->  Seq Scan on orders  (cost=0.00..20.00 rows=1000 width=8)
    /// ```
    #[test]
    fn over_order_by_sort_keys_sorting() {
        let sql = "SELECT order_id, MAX(qty) OVER (ORDER BY qty, order_id), SUM(qty) OVER (), MIN(qty) OVER (ORDER BY order_id, qty) from orders";
        let expected = "\
        Projection: orders.order_id, MAX(orders.qty) ORDER BY [orders.qty ASC NULLS LAST, orders.order_id ASC NULLS LAST] RANGE BETWEEN UNBOUNDED PRECEDING AND CURRENT ROW, SUM(orders.qty) ROWS BETWEEN UNBOUNDED PRECEDING AND UNBOUNDED FOLLOWING, MIN(orders.qty) ORDER BY [orders.order_id ASC NULLS LAST, orders.qty ASC NULLS LAST] RANGE BETWEEN UNBOUNDED PRECEDING AND CURRENT ROW\
        \n  WindowAggr: windowExpr=[[SUM(orders.qty) ROWS BETWEEN UNBOUNDED PRECEDING AND UNBOUNDED FOLLOWING]]\
        \n    WindowAggr: windowExpr=[[MAX(orders.qty) ORDER BY [orders.qty ASC NULLS LAST, orders.order_id ASC NULLS LAST] RANGE BETWEEN UNBOUNDED PRECEDING AND CURRENT ROW]]\
        \n      WindowAggr: windowExpr=[[MIN(orders.qty) ORDER BY [orders.order_id ASC NULLS LAST, orders.qty ASC NULLS LAST] RANGE BETWEEN UNBOUNDED PRECEDING AND CURRENT ROW]]\
        \n        TableScan: orders";
        quick_test(sql, expected);
    }

    /// psql result
    /// ```text
    ///                                     QUERY PLAN
    /// ----------------------------------------------------------------------------------
    /// WindowAgg  (cost=69.83..117.33 rows=1000 width=24)
    ///   ->  WindowAgg  (cost=69.83..104.83 rows=1000 width=16)
    ///         ->  WindowAgg  (cost=69.83..89.83 rows=1000 width=12)
    ///               ->  Sort  (cost=69.83..72.33 rows=1000 width=8)
    ///                     Sort Key: order_id, qty
    ///                     ->  Seq Scan on orders  (cost=0.00..20.00 rows=1000 width=8)
    /// ```
    ///
    /// FIXME: for now we are not detecting prefix of sorting keys in order to save one sort exec phase
    #[test]
    fn over_order_by_sort_keys_sorting_prefix_compacting() {
        let sql = "SELECT order_id, MAX(qty) OVER (ORDER BY order_id), SUM(qty) OVER (), MIN(qty) OVER (ORDER BY order_id, qty) from orders";
        let expected = "\
        Projection: orders.order_id, MAX(orders.qty) ORDER BY [orders.order_id ASC NULLS LAST] RANGE BETWEEN UNBOUNDED PRECEDING AND CURRENT ROW, SUM(orders.qty) ROWS BETWEEN UNBOUNDED PRECEDING AND UNBOUNDED FOLLOWING, MIN(orders.qty) ORDER BY [orders.order_id ASC NULLS LAST, orders.qty ASC NULLS LAST] RANGE BETWEEN UNBOUNDED PRECEDING AND CURRENT ROW\
        \n  WindowAggr: windowExpr=[[SUM(orders.qty) ROWS BETWEEN UNBOUNDED PRECEDING AND UNBOUNDED FOLLOWING]]\
        \n    WindowAggr: windowExpr=[[MAX(orders.qty) ORDER BY [orders.order_id ASC NULLS LAST] RANGE BETWEEN UNBOUNDED PRECEDING AND CURRENT ROW]]\
        \n      WindowAggr: windowExpr=[[MIN(orders.qty) ORDER BY [orders.order_id ASC NULLS LAST, orders.qty ASC NULLS LAST] RANGE BETWEEN UNBOUNDED PRECEDING AND CURRENT ROW]]\
        \n        TableScan: orders";
        quick_test(sql, expected);
    }

    /// psql result
    /// ```text
    ///                                        QUERY PLAN
    /// ----------------------------------------------------------------------------------------
    /// WindowAgg  (cost=139.66..172.16 rows=1000 width=24)
    ///   ->  WindowAgg  (cost=139.66..159.66 rows=1000 width=16)
    ///         ->  Sort  (cost=139.66..142.16 rows=1000 width=12)
    ///               Sort Key: order_id, qty
    ///               ->  WindowAgg  (cost=69.83..89.83 rows=1000 width=12)
    ///                     ->  Sort  (cost=69.83..72.33 rows=1000 width=8)
    ///                           Sort Key: qty, order_id
    ///                           ->  Seq Scan on orders  (cost=0.00..20.00 rows=1000 width=8)
    /// ```
    ///
    /// FIXME: for now we are not detecting prefix of sorting keys in order to re-arrange with global
    /// sort
    #[test]
    fn over_order_by_sort_keys_sorting_global_order_compacting() {
        let sql = "SELECT order_id, MAX(qty) OVER (ORDER BY qty, order_id), SUM(qty) OVER (), MIN(qty) OVER (ORDER BY order_id, qty) from orders ORDER BY order_id";
        let expected = "\
        Sort: orders.order_id ASC NULLS LAST\
        \n  Projection: orders.order_id, MAX(orders.qty) ORDER BY [orders.qty ASC NULLS LAST, orders.order_id ASC NULLS LAST] RANGE BETWEEN UNBOUNDED PRECEDING AND CURRENT ROW, SUM(orders.qty) ROWS BETWEEN UNBOUNDED PRECEDING AND UNBOUNDED FOLLOWING, MIN(orders.qty) ORDER BY [orders.order_id ASC NULLS LAST, orders.qty ASC NULLS LAST] RANGE BETWEEN UNBOUNDED PRECEDING AND CURRENT ROW\
        \n    WindowAggr: windowExpr=[[SUM(orders.qty) ROWS BETWEEN UNBOUNDED PRECEDING AND UNBOUNDED FOLLOWING]]\
        \n      WindowAggr: windowExpr=[[MAX(orders.qty) ORDER BY [orders.qty ASC NULLS LAST, orders.order_id ASC NULLS LAST] RANGE BETWEEN UNBOUNDED PRECEDING AND CURRENT ROW]]\
        \n        WindowAggr: windowExpr=[[MIN(orders.qty) ORDER BY [orders.order_id ASC NULLS LAST, orders.qty ASC NULLS LAST] RANGE BETWEEN UNBOUNDED PRECEDING AND CURRENT ROW]]\
        \n          TableScan: orders";
        quick_test(sql, expected);
    }

    /// psql result
    /// ```text
    ///                               QUERY PLAN
    /// ----------------------------------------------------------------------
    /// WindowAgg  (cost=69.83..89.83 rows=1000 width=12)
    ///   ->  Sort  (cost=69.83..72.33 rows=1000 width=8)
    ///         Sort Key: order_id, qty
    ///         ->  Seq Scan on orders  (cost=0.00..20.00 rows=1000 width=8)
    /// ```
    #[test]
    fn over_partition_by_order_by() {
        let sql =
            "SELECT order_id, MAX(qty) OVER (PARTITION BY order_id ORDER BY qty) from orders";
        let expected = "\
        Projection: orders.order_id, MAX(orders.qty) PARTITION BY [orders.order_id] ORDER BY [orders.qty ASC NULLS LAST] RANGE BETWEEN UNBOUNDED PRECEDING AND CURRENT ROW\
        \n  WindowAggr: windowExpr=[[MAX(orders.qty) PARTITION BY [orders.order_id] ORDER BY [orders.qty ASC NULLS LAST] RANGE BETWEEN UNBOUNDED PRECEDING AND CURRENT ROW]]\
        \n    TableScan: orders";
        quick_test(sql, expected);
    }

    /// psql result
    /// ```text
    ///                               QUERY PLAN
    /// ----------------------------------------------------------------------
    /// WindowAgg  (cost=69.83..89.83 rows=1000 width=12)
    ///   ->  Sort  (cost=69.83..72.33 rows=1000 width=8)
    ///         Sort Key: order_id, qty
    ///         ->  Seq Scan on orders  (cost=0.00..20.00 rows=1000 width=8)
    /// ```
    #[test]
    fn over_partition_by_order_by_no_dup() {
        let sql =
            "SELECT order_id, MAX(qty) OVER (PARTITION BY order_id, qty ORDER BY qty) from orders";
        let expected = "\
        Projection: orders.order_id, MAX(orders.qty) PARTITION BY [orders.order_id, orders.qty] ORDER BY [orders.qty ASC NULLS LAST] RANGE BETWEEN UNBOUNDED PRECEDING AND CURRENT ROW\
        \n  WindowAggr: windowExpr=[[MAX(orders.qty) PARTITION BY [orders.order_id, orders.qty] ORDER BY [orders.qty ASC NULLS LAST] RANGE BETWEEN UNBOUNDED PRECEDING AND CURRENT ROW]]\
        \n    TableScan: orders";
        quick_test(sql, expected);
    }

    /// psql result
    /// ```text
    ///                                     QUERY PLAN
    /// ----------------------------------------------------------------------------------
    /// WindowAgg  (cost=142.16..162.16 rows=1000 width=16)
    ///   ->  Sort  (cost=142.16..144.66 rows=1000 width=12)
    ///         Sort Key: qty, order_id
    ///         ->  WindowAgg  (cost=69.83..92.33 rows=1000 width=12)
    ///               ->  Sort  (cost=69.83..72.33 rows=1000 width=8)
    ///                     Sort Key: order_id, qty
    ///                     ->  Seq Scan on orders  (cost=0.00..20.00 rows=1000 width=8)
    /// ```
    #[test]
    fn over_partition_by_order_by_mix_up() {
        let sql =
            "SELECT order_id, MAX(qty) OVER (PARTITION BY order_id, qty ORDER BY qty), MIN(qty) OVER (PARTITION BY qty ORDER BY order_id) from orders";
        let expected = "\
        Projection: orders.order_id, MAX(orders.qty) PARTITION BY [orders.order_id, orders.qty] ORDER BY [orders.qty ASC NULLS LAST] RANGE BETWEEN UNBOUNDED PRECEDING AND CURRENT ROW, MIN(orders.qty) PARTITION BY [orders.qty] ORDER BY [orders.order_id ASC NULLS LAST] RANGE BETWEEN UNBOUNDED PRECEDING AND CURRENT ROW\
        \n  WindowAggr: windowExpr=[[MIN(orders.qty) PARTITION BY [orders.qty] ORDER BY [orders.order_id ASC NULLS LAST] RANGE BETWEEN UNBOUNDED PRECEDING AND CURRENT ROW]]\
        \n    WindowAggr: windowExpr=[[MAX(orders.qty) PARTITION BY [orders.order_id, orders.qty] ORDER BY [orders.qty ASC NULLS LAST] RANGE BETWEEN UNBOUNDED PRECEDING AND CURRENT ROW]]\
        \n      TableScan: orders";
        quick_test(sql, expected);
    }

    /// psql result
    /// ```text
    ///                                  QUERY PLAN
    /// -----------------------------------------------------------------------------
    /// WindowAgg  (cost=69.83..109.83 rows=1000 width=24)
    ///   ->  WindowAgg  (cost=69.83..92.33 rows=1000 width=20)
    ///         ->  Sort  (cost=69.83..72.33 rows=1000 width=16)
    ///               Sort Key: order_id, qty, price
    ///               ->  Seq Scan on orders  (cost=0.00..20.00 rows=1000 width=16)
    /// ```
    /// FIXME: for now we are not detecting prefix of sorting keys in order to save one sort exec phase
    #[test]
    fn over_partition_by_order_by_mix_up_prefix() {
        let sql =
            "SELECT order_id, MAX(qty) OVER (PARTITION BY order_id ORDER BY qty), MIN(qty) OVER (PARTITION BY order_id, qty ORDER BY price) from orders";
        let expected = "\
        Projection: orders.order_id, MAX(orders.qty) PARTITION BY [orders.order_id] ORDER BY [orders.qty ASC NULLS LAST] RANGE BETWEEN UNBOUNDED PRECEDING AND CURRENT ROW, MIN(orders.qty) PARTITION BY [orders.order_id, orders.qty] ORDER BY [orders.price ASC NULLS LAST] RANGE BETWEEN UNBOUNDED PRECEDING AND CURRENT ROW\
        \n  WindowAggr: windowExpr=[[MAX(orders.qty) PARTITION BY [orders.order_id] ORDER BY [orders.qty ASC NULLS LAST] RANGE BETWEEN UNBOUNDED PRECEDING AND CURRENT ROW]]\
        \n    WindowAggr: windowExpr=[[MIN(orders.qty) PARTITION BY [orders.order_id, orders.qty] ORDER BY [orders.price ASC NULLS LAST] RANGE BETWEEN UNBOUNDED PRECEDING AND CURRENT ROW]]\
        \n      TableScan: orders";
        quick_test(sql, expected);
    }

    #[test]
    fn approx_median_window() {
        let sql =
            "SELECT order_id, APPROX_MEDIAN(qty) OVER(PARTITION BY order_id) from orders";
        let expected = "\
        Projection: orders.order_id, APPROXMEDIAN(orders.qty) PARTITION BY [orders.order_id] ROWS BETWEEN UNBOUNDED PRECEDING AND UNBOUNDED FOLLOWING\
        \n  WindowAggr: windowExpr=[[APPROXMEDIAN(orders.qty) PARTITION BY [orders.order_id] ROWS BETWEEN UNBOUNDED PRECEDING AND UNBOUNDED FOLLOWING]]\
        \n    TableScan: orders";
        quick_test(sql, expected);
    }

    #[test]
    fn select_typed_date_string() {
        let sql = "SELECT date '2020-12-10' AS date";
        let expected = "Projection: CAST(Utf8(\"2020-12-10\") AS Date32) AS date\
            \n  EmptyRelation";
        quick_test(sql, expected);
    }

    #[test]
    fn select_typed_time_string() {
        let sql = "SELECT TIME '08:09:10.123' AS time";
        let expected =
            "Projection: CAST(Utf8(\"08:09:10.123\") AS Time64(Nanosecond)) AS time\
            \n  EmptyRelation";
        quick_test(sql, expected);
    }

    #[test]
    fn select_multibyte_column() {
        let sql = r#"SELECT "😀" FROM person"#;
        let expected = "Projection: person.😀\
            \n  TableScan: person";
        quick_test(sql, expected);
    }

    fn logical_plan(sql: &str) -> Result<LogicalPlan> {
        logical_plan_with_options(sql, ParserOptions::default())
    }

    fn logical_plan_with_options(
        sql: &str,
        options: ParserOptions,
    ) -> Result<LogicalPlan> {
        let dialect = &GenericDialect {};
        logical_plan_with_dialect_and_options(sql, dialect, options)
    }

    fn logical_plan_with_dialect(
        sql: &str,
        dialect: &dyn Dialect,
    ) -> Result<LogicalPlan> {
        let planner = SqlToRel::new(&MockContextProvider {});
        let result = DFParser::parse_sql_with_dialect(sql, dialect);
        let mut ast = result?;
        planner.statement_to_plan(ast.pop_front().unwrap())
    }

    fn logical_plan_with_dialect_and_options(
        sql: &str,
        dialect: &dyn Dialect,
        options: ParserOptions,
    ) -> Result<LogicalPlan> {
        let planner = SqlToRel::new_with_options(&MockContextProvider {}, options);
        let result = DFParser::parse_sql_with_dialect(sql, dialect);
        let mut ast = result?;
        planner.statement_to_plan(ast.pop_front().unwrap())
    }

    /// Create logical plan, write with formatter, compare to expected output
    fn quick_test(sql: &str, expected: &str) {
        let plan = logical_plan(sql).unwrap();
        assert_eq!(format!("{:?}", plan), expected);
    }

    fn quick_test_with_options(sql: &str, expected: &str, options: ParserOptions) {
        let plan = logical_plan_with_options(sql, options).unwrap();
        assert_eq!(format!("{:?}", plan), expected);
    }

    fn prepare_stmt_quick_test(
        sql: &str,
        expected_plan: &str,
        expected_data_types: &str,
    ) {
        let plan = logical_plan(sql).unwrap();
        // verify plan
        assert_eq!(format!("{:?}", plan), expected_plan);
        // verify data types
        if let LogicalPlan::Prepare(Prepare { data_types, .. }) = plan {
            let dt = format!("{:?}", data_types);
            assert_eq!(dt, expected_data_types);
        }
    }

    struct MockContextProvider {}

    impl ContextProvider for MockContextProvider {
        fn get_table_provider(
            &self,
            name: TableReference,
        ) -> Result<Arc<dyn TableSource>> {
            let schema = match name.table() {
                "test" => Ok(Schema::new(vec![
                    Field::new("t_date32", DataType::Date32, false),
                    Field::new("t_date64", DataType::Date64, false),
                ])),
                "j1" => Ok(Schema::new(vec![
                    Field::new("j1_id", DataType::Int32, false),
                    Field::new("j1_string", DataType::Utf8, false),
                ])),
                "j2" => Ok(Schema::new(vec![
                    Field::new("j2_id", DataType::Int32, false),
                    Field::new("j2_string", DataType::Utf8, false),
                ])),
                "j3" => Ok(Schema::new(vec![
                    Field::new("j3_id", DataType::Int32, false),
                    Field::new("j3_string", DataType::Utf8, false),
                ])),
                "test_decimal" => Ok(Schema::new(vec![
                    Field::new("id", DataType::Int32, false),
                    Field::new("price", DataType::Decimal128(10, 2), false),
                ])),
                "person" => Ok(Schema::new(vec![
                    Field::new("id", DataType::UInt32, false),
                    Field::new("first_name", DataType::Utf8, false),
                    Field::new("last_name", DataType::Utf8, false),
                    Field::new("age", DataType::Int32, false),
                    Field::new("state", DataType::Utf8, false),
                    Field::new("salary", DataType::Float64, false),
                    Field::new(
                        "birth_date",
                        DataType::Timestamp(TimeUnit::Nanosecond, None),
                        false,
                    ),
                    Field::new("😀", DataType::Int32, false),
                ])),
                "orders" => Ok(Schema::new(vec![
                    Field::new("order_id", DataType::UInt32, false),
                    Field::new("customer_id", DataType::UInt32, false),
                    Field::new("o_item_id", DataType::Utf8, false),
                    Field::new("qty", DataType::Int32, false),
                    Field::new("price", DataType::Float64, false),
                    Field::new("delivered", DataType::Boolean, false),
                ])),
                "lineitem" => Ok(Schema::new(vec![
                    Field::new("l_item_id", DataType::UInt32, false),
                    Field::new("l_description", DataType::Utf8, false),
                    Field::new("price", DataType::Float64, false),
                ])),
                "aggregate_test_100" => Ok(Schema::new(vec![
                    Field::new("c1", DataType::Utf8, false),
                    Field::new("c2", DataType::UInt32, false),
                    Field::new("c3", DataType::Int8, false),
                    Field::new("c4", DataType::Int16, false),
                    Field::new("c5", DataType::Int32, false),
                    Field::new("c6", DataType::Int64, false),
                    Field::new("c7", DataType::UInt8, false),
                    Field::new("c8", DataType::UInt16, false),
                    Field::new("c9", DataType::UInt32, false),
                    Field::new("c10", DataType::UInt64, false),
                    Field::new("c11", DataType::Float32, false),
                    Field::new("c12", DataType::Float64, false),
                    Field::new("c13", DataType::Utf8, false),
                ])),
                _ => Err(DataFusionError::Plan(format!(
                    "No table named: {} found",
                    name.table()
                ))),
            };

            match schema {
                Ok(t) => Ok(Arc::new(EmptyTable::new(Arc::new(t)))),
                Err(e) => Err(e),
            }
        }

        fn get_function_meta(&self, _name: &str) -> Option<Arc<ScalarUDF>> {
            unimplemented!()
        }

        fn get_aggregate_meta(&self, _name: &str) -> Option<Arc<AggregateUDF>> {
            unimplemented!()
        }

        fn get_variable_type(&self, _: &[String]) -> Option<DataType> {
            unimplemented!()
        }

        fn get_config_option(&self, _: &str) -> Option<ScalarValue> {
            unimplemented!()
        }
    }

    #[test]
    fn select_partially_qualified_column() {
        let sql = r#"SELECT person.first_name FROM public.person"#;
        let expected = "Projection: public.person.first_name\
            \n  TableScan: public.person";
        quick_test(sql, expected);
    }

    #[test]
    fn cross_join_not_to_inner_join() {
        let sql = "select person.id from person, orders, lineitem where person.id = person.age;";
        let expected = "Projection: person.id\
                                    \n  Filter: person.id = person.age\
                                    \n    CrossJoin:\
                                    \n      CrossJoin:\
                                    \n        TableScan: person\
                                    \n        TableScan: orders\
                                    \n      TableScan: lineitem";
        quick_test(sql, expected);
    }

    #[test]
    fn join_with_aliases() {
        let sql = "select peeps.id, folks.first_name from person as peeps join person as folks on peeps.id = folks.id";
        let expected = "Projection: peeps.id, folks.first_name\
                                    \n  Inner Join: peeps.id = folks.id\
                                    \n    SubqueryAlias: peeps\
                                    \n      TableScan: person\
                                    \n    SubqueryAlias: folks\
                                    \n      TableScan: person";
        quick_test(sql, expected);
    }

    #[test]
    fn cte_use_same_name_multiple_times() {
        let sql = "with a as (select * from person), a as (select * from orders) select * from a;";
        let expected = "SQL error: ParserError(\"WITH query name \\\"a\\\" specified more than once\")";
        let result = logical_plan(sql).err().unwrap();
        assert_eq!(result.to_string(), expected);
    }

    #[test]
    fn date_plus_interval_in_projection() {
        let sql = "select t_date32 + interval '5 days' FROM test";
        let expected = "Projection: test.t_date32 + IntervalDayTime(\"21474836480\")\
                            \n  TableScan: test";
        quick_test(sql, expected);
    }

    #[test]
    fn date_plus_interval_in_filter() {
        let sql = "select t_date64 FROM test \
                    WHERE t_date64 \
                    BETWEEN cast('1999-12-31' as date) \
                        AND cast('1999-12-31' as date) + interval '30 days'";
        let expected =
            "Projection: test.t_date64\
            \n  Filter: test.t_date64 BETWEEN CAST(Utf8(\"1999-12-31\") AS Date32) AND CAST(Utf8(\"1999-12-31\") AS Date32) + IntervalDayTime(\"128849018880\")\
            \n    TableScan: test";
        quick_test(sql, expected);
    }

    #[test]
    fn exists_subquery() {
        let sql = "SELECT id FROM person p WHERE EXISTS \
            (SELECT first_name FROM person \
            WHERE last_name = p.last_name \
            AND state = p.state)";

        let expected = "Projection: p.id\
        \n  Filter: EXISTS (<subquery>)\
        \n    Subquery:\
        \n      Projection: person.first_name\
        \n        Filter: person.last_name = p.last_name AND person.state = p.state\
        \n          TableScan: person\
        \n    SubqueryAlias: p\
        \n      TableScan: person";
        quick_test(sql, expected);
    }

    #[test]
    fn exists_subquery_schema_outer_schema_overlap() {
        // both the outer query and the schema select from unaliased "person"
        let sql = "SELECT person.id FROM person, person p \
            WHERE person.id = p.id AND EXISTS \
            (SELECT person.first_name FROM person, person p2 \
            WHERE person.id = p2.id \
            AND person.last_name = p.last_name \
            AND person.state = p.state)";

        let expected = "Projection: person.id\
        \n  Filter: person.id = p.id AND EXISTS (<subquery>)\
        \n    Subquery:\
        \n      Projection: person.first_name\
        \n        Filter: person.id = p2.id AND person.last_name = p.last_name AND person.state = p.state\
        \n          CrossJoin:\
        \n            TableScan: person\
        \n            SubqueryAlias: p2\
        \n              TableScan: person\
        \n    CrossJoin:\
        \n      TableScan: person\
        \n      SubqueryAlias: p\
        \n        TableScan: person";
        quick_test(sql, expected);
    }

    #[test]
    fn exists_subquery_wildcard() {
        let sql = "SELECT id FROM person p WHERE EXISTS \
            (SELECT * FROM person \
            WHERE last_name = p.last_name \
            AND state = p.state)";

        let expected = "Projection: p.id\
        \n  Filter: EXISTS (<subquery>)\
        \n    Subquery:\
        \n      Projection: person.id, person.first_name, person.last_name, person.age, person.state, person.salary, person.birth_date, person.😀\
        \n        Filter: person.last_name = p.last_name AND person.state = p.state\
        \n          TableScan: person\
        \n    SubqueryAlias: p\
        \n      TableScan: person";
        quick_test(sql, expected);
    }

    #[test]
    fn in_subquery_uncorrelated() {
        let sql = "SELECT id FROM person p WHERE id IN \
            (SELECT id FROM person)";

        let expected = "Projection: p.id\
        \n  Filter: p.id IN (<subquery>)\
        \n    Subquery:\
        \n      Projection: person.id\
        \n        TableScan: person\
        \n    SubqueryAlias: p\
        \n      TableScan: person";
        quick_test(sql, expected);
    }

    #[test]
    fn not_in_subquery_correlated() {
        let sql = "SELECT id FROM person p WHERE id NOT IN \
            (SELECT id FROM person WHERE last_name = p.last_name AND state = 'CO')";

        let expected = "Projection: p.id\
        \n  Filter: p.id NOT IN (<subquery>)\
        \n    Subquery:\
        \n      Projection: person.id\
        \n        Filter: person.last_name = p.last_name AND person.state = Utf8(\"CO\")\
        \n          TableScan: person\
        \n    SubqueryAlias: p\
        \n      TableScan: person";
        quick_test(sql, expected);
    }

    #[test]
    fn scalar_subquery() {
        let sql = "SELECT p.id, (SELECT MAX(id) FROM person WHERE last_name = p.last_name) FROM person p";

        let expected = "Projection: p.id, (<subquery>)\
        \n  Subquery:\
        \n    Projection: MAX(person.id)\
        \n      Aggregate: groupBy=[[]], aggr=[[MAX(person.id)]]\
        \n        Filter: person.last_name = p.last_name\
        \n          TableScan: person\
        \n  SubqueryAlias: p\
        \n    TableScan: person";
        quick_test(sql, expected);
    }

    #[test]
    fn scalar_subquery_reference_outer_field() {
        let sql = "SELECT j1_string, j2_string \
        FROM j1, j2 \
        WHERE j1_id = j2_id - 1 \
        AND j2_id < (SELECT count(*) \
            FROM j1, j3 \
            WHERE j2_id = j1_id \
            AND j1_id = j3_id)";

        let expected = "Projection: j1.j1_string, j2.j2_string\
        \n  Filter: j1.j1_id = j2.j2_id - Int64(1) AND j2.j2_id < (<subquery>)\
        \n    Subquery:\
        \n      Projection: COUNT(UInt8(1))\
        \n        Aggregate: groupBy=[[]], aggr=[[COUNT(UInt8(1))]]\
        \n          Filter: j2.j2_id = j1.j1_id AND j1.j1_id = j3.j3_id\
        \n            CrossJoin:\
        \n              TableScan: j1\
        \n              TableScan: j3\
        \n    CrossJoin:\
        \n      TableScan: j1\
        \n      TableScan: j2";

        quick_test(sql, expected);
    }

    #[test]
    fn subquery_references_cte() {
        let sql = "WITH \
        cte AS (SELECT * FROM person) \
        SELECT * FROM person WHERE EXISTS (SELECT * FROM cte WHERE id = person.id)";

        let expected = "Projection: person.id, person.first_name, person.last_name, person.age, person.state, person.salary, person.birth_date, person.😀\
        \n  Filter: EXISTS (<subquery>)\
        \n    Subquery:\
        \n      Projection: cte.id, cte.first_name, cte.last_name, cte.age, cte.state, cte.salary, cte.birth_date, cte.😀\
        \n        Filter: cte.id = person.id\
        \n          SubqueryAlias: cte\
        \n            Projection: person.id, person.first_name, person.last_name, person.age, person.state, person.salary, person.birth_date, person.😀\
        \n              TableScan: person\
        \n    TableScan: person";

        quick_test(sql, expected)
    }

    #[test]
    fn cte_with_no_column_names() {
        let sql = "WITH \
        numbers AS ( \
            SELECT 1 as a, 2 as b, 3 as c \
        ) \
        SELECT * FROM numbers;";

        let expected = "Projection: numbers.a, numbers.b, numbers.c\
        \n  SubqueryAlias: numbers\
        \n    Projection: Int64(1) AS a, Int64(2) AS b, Int64(3) AS c\
        \n      EmptyRelation";

        quick_test(sql, expected)
    }

    #[test]
    fn cte_with_column_names() {
        let sql = "WITH \
        numbers(a, b, c) AS ( \
            SELECT 1, 2, 3 \
        ) \
        SELECT * FROM numbers;";

        let expected = "Projection: a, b, c\
        \n  Projection: numbers.Int64(1) AS a, numbers.Int64(2) AS b, numbers.Int64(3) AS c\
        \n    SubqueryAlias: numbers\
        \n      Projection: Int64(1), Int64(2), Int64(3)\
        \n        EmptyRelation";

        quick_test(sql, expected)
    }

    #[test]
    fn cte_with_column_aliases_precedence() {
        // The end result should always be what CTE specification says
        let sql = "WITH \
        numbers(a, b, c) AS ( \
            SELECT 1 as x, 2 as y, 3 as z \
        ) \
        SELECT * FROM numbers;";

        let expected = "Projection: a, b, c\
        \n  Projection: numbers.x AS a, numbers.y AS b, numbers.z AS c\
        \n    SubqueryAlias: numbers\
        \n      Projection: Int64(1) AS x, Int64(2) AS y, Int64(3) AS z\
        \n        EmptyRelation";
        quick_test(sql, expected)
    }

    #[test]
    fn cte_unbalanced_number_of_columns() {
        let sql = "WITH \
        numbers(a) AS ( \
            SELECT 1, 2, 3 \
        ) \
        SELECT * FROM numbers;";

        let expected = "Error during planning: Source table contains 3 columns but only 1 names given as column alias";
        let result = logical_plan(sql).err().unwrap();
        assert_eq!(result.to_string(), expected);
    }

    #[test]
    fn aggregate_with_rollup() {
        let sql = "SELECT id, state, age, COUNT(*) FROM person GROUP BY id, ROLLUP (state, age)";
        let expected = "Projection: person.id, person.state, person.age, COUNT(UInt8(1))\
        \n  Aggregate: groupBy=[[person.id, ROLLUP (person.state, person.age)]], aggr=[[COUNT(UInt8(1))]]\
        \n    TableScan: person";
        quick_test(sql, expected);
    }

    #[test]
    fn aggregate_with_rollup_with_grouping() {
        let sql = "SELECT id, state, age, grouping(state), grouping(age), grouping(state) + grouping(age), COUNT(*) \
        FROM person GROUP BY id, ROLLUP (state, age)";
        let expected = "Projection: person.id, person.state, person.age, GROUPING(person.state), GROUPING(person.age), GROUPING(person.state) + GROUPING(person.age), COUNT(UInt8(1))\
        \n  Aggregate: groupBy=[[person.id, ROLLUP (person.state, person.age)]], aggr=[[GROUPING(person.state), GROUPING(person.age), COUNT(UInt8(1))]]\
        \n    TableScan: person";
        quick_test(sql, expected);
    }

    #[test]
    fn rank_partition_grouping() {
        let sql = "select
            sum(age) as total_sum,
            state,
            last_name,
            grouping(state) + grouping(last_name) as x,
            rank() over (
                partition by grouping(state) + grouping(last_name),
                case when grouping(last_name) = 0 then state end
                order by sum(age) desc
                ) as the_rank
            from
                person
            group by rollup(state, last_name)";
        let expected = "Projection: SUM(person.age) AS total_sum, person.state, person.last_name, GROUPING(person.state) + GROUPING(person.last_name) AS x, RANK() PARTITION BY [GROUPING(person.state) + GROUPING(person.last_name), CASE WHEN GROUPING(person.last_name) = Int64(0) THEN person.state END] ORDER BY [SUM(person.age) DESC NULLS FIRST] RANGE BETWEEN UNBOUNDED PRECEDING AND CURRENT ROW AS the_rank\
        \n  WindowAggr: windowExpr=[[RANK() PARTITION BY [GROUPING(person.state) + GROUPING(person.last_name), CASE WHEN GROUPING(person.last_name) = Int64(0) THEN person.state END] ORDER BY [SUM(person.age) DESC NULLS FIRST] RANGE BETWEEN UNBOUNDED PRECEDING AND CURRENT ROW]]\
        \n    Aggregate: groupBy=[[ROLLUP (person.state, person.last_name)]], aggr=[[SUM(person.age), GROUPING(person.state), GROUPING(person.last_name)]]\
        \n      TableScan: person";
        quick_test(sql, expected);
    }

    #[test]
    fn aggregate_with_cube() {
        let sql =
            "SELECT id, state, age, COUNT(*) FROM person GROUP BY id, CUBE (state, age)";
        let expected = "Projection: person.id, person.state, person.age, COUNT(UInt8(1))\
        \n  Aggregate: groupBy=[[person.id, CUBE (person.state, person.age)]], aggr=[[COUNT(UInt8(1))]]\
        \n    TableScan: person";
        quick_test(sql, expected);
    }

    #[test]
    fn round_decimal() {
        let sql = "SELECT round(price/3, 2) FROM test_decimal";
        let expected = "Projection: round(test_decimal.price / Int64(3), Int64(2))\
        \n  TableScan: test_decimal";
        quick_test(sql, expected);
    }

    #[ignore] // see https://github.com/apache/arrow-datafusion/issues/2469
    #[test]
    fn aggregate_with_grouping_sets() {
        let sql = "SELECT id, state, age, COUNT(*) FROM person GROUP BY id, GROUPING SETS ((state), (state, age), (id, state))";
        let expected = "TBD";
        quick_test(sql, expected);
    }

    #[test]
    fn join_on_disjunction_condition() {
        let sql = "SELECT id, order_id \
            FROM person \
            JOIN orders ON id = customer_id OR person.age > 30";
        let expected = "Projection: person.id, orders.order_id\
            \n  Filter: person.id = orders.customer_id OR person.age > Int64(30)\
            \n    CrossJoin:\
            \n      TableScan: person\
            \n      TableScan: orders";
        quick_test(sql, expected);
    }

    #[test]
    fn join_on_complex_condition() {
        let sql = "SELECT id, order_id \
            FROM person \
            JOIN orders ON id = customer_id AND (person.age > 30 OR person.last_name = 'X')";
        let expected = "Projection: person.id, orders.order_id\
            \n  Inner Join: person.id = orders.customer_id Filter: person.age > Int64(30) OR person.last_name = Utf8(\"X\")\
            \n    TableScan: person\
            \n    TableScan: orders";
        quick_test(sql, expected);
    }

    #[test]
    fn hive_aggregate_with_filter() -> Result<()> {
        let dialect = &HiveDialect {};
        let sql = "SELECT SUM(age) FILTER (WHERE age > 4) FROM person";
        let plan = logical_plan_with_dialect(sql, dialect)?;
        let expected = "Projection: SUM(person.age) FILTER (WHERE age > Int64(4))\
        \n  Aggregate: groupBy=[[]], aggr=[[SUM(person.age) FILTER (WHERE age > Int64(4))]]\
        \n    TableScan: person".to_string();
        assert_eq!(plan.display_indent().to_string(), expected);
        Ok(())
    }

    #[test]
    fn order_by_unaliased_name() {
        // https://github.com/apache/arrow-datafusion/issues/3160
        // This query was failing with:
        // SchemaError(FieldNotFound { qualifier: Some("p"), name: "state", valid_fields: Some(["z", "q"]) })
        let sql = "select p.state z, sum(age) q from person p group by p.state order by p.state";
        let expected = "Projection: z, q\
        \n  Sort: p.state ASC NULLS LAST\
        \n    Projection: p.state AS z, SUM(p.age) AS q, p.state\
        \n      Aggregate: groupBy=[[p.state]], aggr=[[SUM(p.age)]]\
        \n        SubqueryAlias: p\
        \n          TableScan: person";
        quick_test(sql, expected);
    }

    #[test]
    fn test_zero_offset_with_limit() {
        let sql = "select id from person where person.id > 100 LIMIT 5 OFFSET 0;";
        let expected = "Limit: skip=0, fetch=5\
                                    \n  Projection: person.id\
                                    \n    Filter: person.id > Int64(100)\
                                    \n      TableScan: person";
        quick_test(sql, expected);

        // Flip the order of LIMIT and OFFSET in the query. Plan should remain the same.
        let sql = "SELECT id FROM person WHERE person.id > 100 OFFSET 0 LIMIT 5;";
        quick_test(sql, expected);
    }

    #[test]
    fn test_offset_no_limit() {
        let sql = "SELECT id FROM person WHERE person.id > 100 OFFSET 5;";
        let expected = "Limit: skip=5, fetch=None\
        \n  Projection: person.id\
        \n    Filter: person.id > Int64(100)\
        \n      TableScan: person";
        quick_test(sql, expected);
    }

    #[test]
    fn test_offset_after_limit() {
        let sql = "select id from person where person.id > 100 LIMIT 5 OFFSET 3;";
        let expected = "Limit: skip=3, fetch=5\
        \n  Projection: person.id\
        \n    Filter: person.id > Int64(100)\
        \n      TableScan: person";
        quick_test(sql, expected);
    }

    #[test]
    fn test_offset_before_limit() {
        let sql = "select id from person where person.id > 100 OFFSET 3 LIMIT 5;";
        let expected = "Limit: skip=3, fetch=5\
        \n  Projection: person.id\
        \n    Filter: person.id > Int64(100)\
        \n      TableScan: person";
        quick_test(sql, expected);
    }

    #[test]
    fn test_distribute_by() {
        let sql = "select id from person distribute by state";
        let expected = "Repartition: DistributeBy(state)\
        \n  Projection: person.id\
        \n    TableScan: person";
        quick_test(sql, expected);
    }

    #[test]
    fn test_double_quoted_literal_string() {
        // Assert double quoted literal string is parsed correctly like single quoted one in specific dialect.
        let dialect = &MySqlDialect {};
        let single_quoted_res = format!(
            "{:?}",
            logical_plan_with_dialect("SELECT '1'", dialect).unwrap()
        );
        let double_quoted_res = format!(
            "{:?}",
            logical_plan_with_dialect("SELECT \"1\"", dialect).unwrap()
        );
        assert_eq!(single_quoted_res, double_quoted_res);

        // It should return error in other dialect.
        assert!(logical_plan("SELECT \"1\"").is_err());
    }

    #[test]
    fn test_constant_expr_eq_join() {
        let sql = "SELECT id, order_id \
            FROM person \
            INNER JOIN orders \
            ON person.id = 10";

        let expected = "Projection: person.id, orders.order_id\
        \n  Filter: person.id = Int64(10)\
        \n    CrossJoin:\
        \n      TableScan: person\
        \n      TableScan: orders";
        quick_test(sql, expected);
    }

    #[test]
    fn test_right_left_expr_eq_join() {
        let sql = "SELECT id, order_id \
            FROM person \
            INNER JOIN orders \
            ON orders.customer_id * 2 = person.id + 10";

        let expected = "Projection: person.id, orders.order_id\
        \n  Projection: person.id, person.first_name, person.last_name, person.age, person.state, person.salary, person.birth_date, person.😀, orders.order_id, orders.customer_id, orders.o_item_id, orders.qty, orders.price, orders.delivered\
        \n    Inner Join: person.id + Int64(10) = orders.customer_id * Int64(2)\
        \n      Projection: person.id, person.first_name, person.last_name, person.age, person.state, person.salary, person.birth_date, person.😀, person.id + Int64(10)\
        \n        TableScan: person\
        \n      Projection: orders.order_id, orders.customer_id, orders.o_item_id, orders.qty, orders.price, orders.delivered, orders.customer_id * Int64(2)\
        \n        TableScan: orders";
        quick_test(sql, expected);
    }

    #[test]
    fn test_single_column_expr_eq_join() {
        let sql = "SELECT id, order_id \
            FROM person \
            INNER JOIN orders \
            ON person.id + 10 = orders.customer_id * 2";

        let expected = "Projection: person.id, orders.order_id\
        \n  Projection: person.id, person.first_name, person.last_name, person.age, person.state, person.salary, person.birth_date, person.😀, orders.order_id, orders.customer_id, orders.o_item_id, orders.qty, orders.price, orders.delivered\
        \n    Inner Join: person.id + Int64(10) = orders.customer_id * Int64(2)\
        \n      Projection: person.id, person.first_name, person.last_name, person.age, person.state, person.salary, person.birth_date, person.😀, person.id + Int64(10)\
        \n        TableScan: person\
        \n      Projection: orders.order_id, orders.customer_id, orders.o_item_id, orders.qty, orders.price, orders.delivered, orders.customer_id * Int64(2)\
        \n        TableScan: orders";
        quick_test(sql, expected);
    }

    #[test]
    fn test_multiple_column_expr_eq_join() {
        let sql = "SELECT id, order_id \
            FROM person \
            INNER JOIN orders \
            ON person.id + person.age + 10 = orders.customer_id * 2 - orders.price";

        let expected = "Projection: person.id, orders.order_id\
        \n  Projection: person.id, person.first_name, person.last_name, person.age, person.state, person.salary, person.birth_date, person.😀, orders.order_id, orders.customer_id, orders.o_item_id, orders.qty, orders.price, orders.delivered\
        \n    Inner Join: person.id + person.age + Int64(10) = orders.customer_id * Int64(2) - orders.price\
        \n      Projection: person.id, person.first_name, person.last_name, person.age, person.state, person.salary, person.birth_date, person.😀, person.id + person.age + Int64(10)\
        \n        TableScan: person\
        \n      Projection: orders.order_id, orders.customer_id, orders.o_item_id, orders.qty, orders.price, orders.delivered, orders.customer_id * Int64(2) - orders.price\
        \n        TableScan: orders";
        quick_test(sql, expected);
    }

    #[test]
    fn test_left_projection_expr_eq_join() {
        let sql = "SELECT id, order_id \
            FROM person \
            INNER JOIN orders \
            ON person.id + person.age + 10 = orders.customer_id";

        let expected = "Projection: person.id, orders.order_id\
        \n  Projection: person.id, person.first_name, person.last_name, person.age, person.state, person.salary, person.birth_date, person.😀, orders.order_id, orders.customer_id, orders.o_item_id, orders.qty, orders.price, orders.delivered\
        \n    Inner Join: person.id + person.age + Int64(10) = orders.customer_id\
        \n      Projection: person.id, person.first_name, person.last_name, person.age, person.state, person.salary, person.birth_date, person.😀, person.id + person.age + Int64(10)\
        \n        TableScan: person\
        \n      TableScan: orders";
        quick_test(sql, expected);
    }

    #[test]
    fn test_right_projection_expr_eq_join() {
        let sql = "SELECT id, order_id \
            FROM person \
            INNER JOIN orders \
            ON person.id = orders.customer_id * 2 - orders.price";

        let expected = "Projection: person.id, orders.order_id\
        \n  Projection: person.id, person.first_name, person.last_name, person.age, person.state, person.salary, person.birth_date, person.😀, orders.order_id, orders.customer_id, orders.o_item_id, orders.qty, orders.price, orders.delivered\
        \n    Inner Join: person.id = orders.customer_id * Int64(2) - orders.price\
        \n      TableScan: person\
        \n      Projection: orders.order_id, orders.customer_id, orders.o_item_id, orders.qty, orders.price, orders.delivered, orders.customer_id * Int64(2) - orders.price\
        \n        TableScan: orders";
        quick_test(sql, expected);
    }

    #[test]
    fn test_one_side_constant_full_join() {
        // TODO: this sql should be parsed as join after
        // https://github.com/apache/arrow-datafusion/issues/2877 is resolved.
        let sql = "SELECT id, order_id \
            FROM person \
            FULL OUTER JOIN orders \
            ON person.id = 10";

        let expected = "Projection: person.id, orders.order_id\
        \n  Filter: person.id = Int64(10)\
        \n    CrossJoin:\
        \n      TableScan: person\
        \n      TableScan: orders";
        quick_test(sql, expected);
    }

    #[test]
    fn test_select_all_inner_join() {
        let sql = "SELECT *
            FROM person \
            INNER JOIN orders \
            ON orders.customer_id * 2 = person.id + 10";

        let expected = "Projection: person.id, person.first_name, person.last_name, person.age, person.state, person.salary, person.birth_date, person.😀, orders.order_id, orders.customer_id, orders.o_item_id, orders.qty, orders.price, orders.delivered\
        \n  Projection: person.id, person.first_name, person.last_name, person.age, person.state, person.salary, person.birth_date, person.😀, orders.order_id, orders.customer_id, orders.o_item_id, orders.qty, orders.price, orders.delivered\
        \n    Inner Join: person.id + Int64(10) = orders.customer_id * Int64(2)\
        \n      Projection: person.id, person.first_name, person.last_name, person.age, person.state, person.salary, person.birth_date, person.😀, person.id + Int64(10)\
        \n        TableScan: person\
        \n      Projection: orders.order_id, orders.customer_id, orders.o_item_id, orders.qty, orders.price, orders.delivered, orders.customer_id * Int64(2)\
        \n        TableScan: orders";
        quick_test(sql, expected);
    }

    #[test]
    fn test_select_join_key_inner_join() {
        let sql = "SELECT  orders.customer_id * 2,  person.id + 10
            FROM person
            INNER JOIN orders
            ON orders.customer_id * 2 = person.id + 10";

        let expected = "Projection: orders.customer_id * Int64(2), person.id + Int64(10)\
        \n  Projection: person.id, person.first_name, person.last_name, person.age, person.state, person.salary, person.birth_date, person.😀, orders.order_id, orders.customer_id, orders.o_item_id, orders.qty, orders.price, orders.delivered\
        \n    Inner Join: person.id + Int64(10) = orders.customer_id * Int64(2)\
        \n      Projection: person.id, person.first_name, person.last_name, person.age, person.state, person.salary, person.birth_date, person.😀, person.id + Int64(10)\
        \n        TableScan: person\
        \n      Projection: orders.order_id, orders.customer_id, orders.o_item_id, orders.qty, orders.price, orders.delivered, orders.customer_id * Int64(2)\
        \n        TableScan: orders";
        quick_test(sql, expected);
    }

    #[test]
    fn test_non_projetion_after_inner_join() {
        // There's no need to add projection for left and right, so does adding projection after join.
        let sql = "SELECT  person.id, person.age
            FROM person
            INNER JOIN orders
            ON orders.customer_id = person.id";

        let expected = "Projection: person.id, person.age\
        \n  Inner Join: person.id = orders.customer_id\
        \n    TableScan: person\
        \n    TableScan: orders";
        quick_test(sql, expected);
    }

    #[test]
    fn test_duplicated_left_join_key_inner_join() {
        //  person.id * 2 happen twice in left side.
        let sql = "SELECT person.id, person.age
            FROM person
            INNER JOIN orders
            ON person.id * 2 = orders.customer_id + 10 and person.id * 2 = orders.order_id";

        let expected = "Projection: person.id, person.age\
        \n  Projection: person.id, person.first_name, person.last_name, person.age, person.state, person.salary, person.birth_date, person.😀, orders.order_id, orders.customer_id, orders.o_item_id, orders.qty, orders.price, orders.delivered\
        \n    Inner Join: person.id * Int64(2) = orders.customer_id + Int64(10), person.id * Int64(2) = orders.order_id\
        \n      Projection: person.id, person.first_name, person.last_name, person.age, person.state, person.salary, person.birth_date, person.😀, person.id * Int64(2)\
        \n        TableScan: person\
        \n      Projection: orders.order_id, orders.customer_id, orders.o_item_id, orders.qty, orders.price, orders.delivered, orders.customer_id + Int64(10)\
        \n        TableScan: orders";
        quick_test(sql, expected);
    }

    #[test]
    fn test_duplicated_right_join_key_inner_join() {
        //  orders.customer_id + 10 happen twice in right side.
        let sql = "SELECT person.id, person.age
            FROM person
            INNER JOIN orders
            ON person.id * 2 = orders.customer_id + 10 and person.id =  orders.customer_id + 10";

        let expected = "Projection: person.id, person.age\
        \n  Projection: person.id, person.first_name, person.last_name, person.age, person.state, person.salary, person.birth_date, person.😀, orders.order_id, orders.customer_id, orders.o_item_id, orders.qty, orders.price, orders.delivered\n    Inner Join: person.id * Int64(2) = orders.customer_id + Int64(10), person.id = orders.customer_id + Int64(10)\
        \n      Projection: person.id, person.first_name, person.last_name, person.age, person.state, person.salary, person.birth_date, person.😀, person.id * Int64(2)\
        \n        TableScan: person\
        \n      Projection: orders.order_id, orders.customer_id, orders.o_item_id, orders.qty, orders.price, orders.delivered, orders.customer_id + Int64(10)\
        \n        TableScan: orders";
        quick_test(sql, expected);
    }

    #[test]
    fn test_ambiguous_column_references_in_on_join() {
        let sql = "select p1.id, p1.age, p2.id
            from person as p1
            INNER JOIN person as p2
            ON id = 1";

        let expected =
            "Error during planning: reference 'id' is ambiguous, could be p1.id,p2.id;";

        // It should return error.
        let result = logical_plan(sql);
        assert!(result.is_err());
        let err = result.err().unwrap();
        assert_eq!(err.to_string(), expected);
    }

    #[test]
    fn test_ambiguous_column_references_with_in_using_join() {
        let sql = "select p1.id, p1.age, p2.id
            from person as p1
            INNER JOIN person as p2
            using(id)";

        let expected = "Projection: p1.id, p1.age, p2.id\
            \n  Inner Join: Using p1.id = p2.id\
            \n    SubqueryAlias: p1\
            \n      TableScan: person\
            \n    SubqueryAlias: p2\
            \n      TableScan: person";
        quick_test(sql, expected);
    }

    #[test]
<<<<<<< HEAD
    #[should_panic(
        expected = "value: Internal(\"Invalid placeholder, not a number: $foo\""
    )]
    fn test_prepare_statement_to_plan_panic_param_format() {
        // param is not number following the $ sign
        // panic due to error returned from the parser
        let sql = "PREPARE my_plan(INT) AS SELECT id, age  FROM person WHERE age = $foo";

        let expected_plan = "whatever";
        let expected_dt = "whatever";

        prepare_stmt_quick_test(sql, expected_plan, expected_dt);
    }

    #[test]
    #[should_panic(expected = "value: SQL(ParserError(\"Expected AS, found: SELECT\"))")]
    fn test_prepare_statement_to_plan_panic_prepare_wrong_syntax() {
        // param is not number following the $ sign
        // panic due to error returned from the parser
        let sql = "PREPARE AS SELECT id, age  FROM person WHERE age = $foo";

        let expected_plan = "whatever";
        let expected_dt = "whatever";

        prepare_stmt_quick_test(sql, expected_plan, expected_dt);
    }

    #[test]
    #[should_panic(
        expected = "value: SchemaError(FieldNotFound { field: Column { relation: None, name: \"id\" }, valid_fields: Some([]) })"
    )]
    fn test_prepare_statement_to_plan_panic_no_relation_and_constant_param() {
        let sql = "PREPARE my_plan(INT) AS SELECT id + $1";

        let expected_plan = "whatever";
        let expected_dt = "whatever";

        prepare_stmt_quick_test(sql, expected_plan, expected_dt);
    }

    #[test]
    #[should_panic(
        expected = "value: Internal(\"Placehoder $2 does not exist in the parameter list: [Int32]\")"
    )]
    fn test_prepare_statement_to_plan_panic_no_data_types() {
        // only provide 1 data type while using 2 params
        let sql = "PREPARE my_plan(INT) AS SELECT 1 + $1 + $2";

        let expected_plan = "whatever";
        let expected_dt = "whatever";

        prepare_stmt_quick_test(sql, expected_plan, expected_dt);
    }

    #[test]
    #[should_panic(
        expected = "value: SQL(ParserError(\"Expected [NOT] NULL or TRUE|FALSE or [NOT] DISTINCT FROM after IS, found: $1\""
    )]
    fn test_prepare_statement_to_plan_panic_is_param() {
        let sql = "PREPARE my_plan(INT) AS SELECT id, age  FROM person WHERE age is $1";

        let expected_plan = "whatever";
        let expected_dt = "whatever";

        prepare_stmt_quick_test(sql, expected_plan, expected_dt);
    }

    #[test]
    fn test_prepare_statement_to_plan_no_param() {
        // no embedded parameter but still declare it
        let sql = "PREPARE my_plan(INT) AS SELECT id, age  FROM person WHERE age = 10";

        let expected_plan = "Prepare: \"my_plan\" [Int32] \
        \n  Projection: person.id, person.age\
        \n    Filter: person.age = Int64(10)\
        \n      TableScan: person";

        let expected_dt = "[Int32]";

        prepare_stmt_quick_test(sql, expected_plan, expected_dt);

        /////////////////////////
        // no embedded parameter and no declare it
        let sql = "PREPARE my_plan AS SELECT id, age  FROM person WHERE age = 10";

        let expected_plan = "Prepare: \"my_plan\" [] \
        \n  Projection: person.id, person.age\
        \n    Filter: person.age = Int64(10)\
        \n      TableScan: person";

        let expected_dt = "[]";

        prepare_stmt_quick_test(sql, expected_plan, expected_dt);
    }

    #[test]
    fn test_prepare_statement_to_plan_params_as_constants() {
        let sql = "PREPARE my_plan(INT) AS SELECT $1";

        let expected_plan = "Prepare: \"my_plan\" [Int32] \
        \n  Projection: $1\n    EmptyRelation";
        let expected_dt = "[Int32]";

        prepare_stmt_quick_test(sql, expected_plan, expected_dt);

        /////////////////////////
        let sql = "PREPARE my_plan(INT) AS SELECT 1 + $1";

        let expected_plan = "Prepare: \"my_plan\" [Int32] \
        \n  Projection: Int64(1) + $1\n    EmptyRelation";
        let expected_dt = "[Int32]";

        prepare_stmt_quick_test(sql, expected_plan, expected_dt);

        /////////////////////////
        let sql = "PREPARE my_plan(INT, DOUBLE) AS SELECT 1 + $1 + $2";

        let expected_plan = "Prepare: \"my_plan\" [Int32, Float64] \
        \n  Projection: Int64(1) + $1 + $2\n    EmptyRelation";
        let expected_dt = "[Int32, Float64]";

        prepare_stmt_quick_test(sql, expected_plan, expected_dt);
    }

    #[test]
    fn test_prepare_statement_to_plan_one_param() {
        let sql = "PREPARE my_plan(INT) AS SELECT id, age  FROM person WHERE age = $1";

        let expected_plan = "Prepare: \"my_plan\" [Int32] \
        \n  Projection: person.id, person.age\
        \n    Filter: person.age = $1\
        \n      TableScan: person";

        let expected_dt = "[Int32]";

        prepare_stmt_quick_test(sql, expected_plan, expected_dt);
    }

    #[test]
    fn test_prepare_statement_to_plan_multi_params() {
        let sql = "PREPARE my_plan(INT, STRING, DOUBLE, INT, DOUBLE, STRING) AS 
        SELECT id, age, $6  
        FROM person 
        WHERE age IN ($1, $4) AND salary > $3 and salary < $5 OR first_name < $2";

        let expected_plan = "Prepare: \"my_plan\" [Int32, Utf8, Float64, Int32, Float64, Utf8] \
        \n  Projection: person.id, person.age, $6\
        \n    Filter: person.age IN ([$1, $4]) AND person.salary > $3 AND person.salary < $5 OR person.first_name < $2\
        \n      TableScan: person";

        let expected_dt = "[Int32, Utf8, Float64, Int32, Float64, Utf8]";

        prepare_stmt_quick_test(sql, expected_plan, expected_dt);
    }

    #[test]
    fn test_prepare_statement_to_plan_having() {
        let sql = "PREPARE my_plan(INT, DOUBLE, DOUBLE, DOUBLE) AS 
        SELECT id, SUM(age)  
        FROM person \
        WHERE salary > $2 
        GROUP BY id 
        HAVING sum(age) < $1 AND SUM(age) > 10 OR SUM(age) in ($3, $4)\
        ";

        let expected_plan = "Prepare: \"my_plan\" [Int32, Float64, Float64, Float64] \
        \n  Projection: person.id, SUM(person.age)\
        \n    Filter: SUM(person.age) < $1 AND SUM(person.age) > Int64(10) OR SUM(person.age) IN ([$3, $4])\
        \n      Aggregate: groupBy=[[person.id]], aggr=[[SUM(person.age)]]\
        \n        Filter: person.salary > $2\
        \n          TableScan: person";

        let expected_dt = "[Int32, Float64, Float64, Float64]";

        prepare_stmt_quick_test(sql, expected_plan, expected_dt);
    }

    #[test]
    fn test_prepare_statement_to_plan_value_list() {
        let sql = "PREPARE my_plan(STRING, STRING) AS SELECT * FROM (VALUES(1, $1), (2, $2)) AS t (num, letter);";

        let expected_plan = "Prepare: \"my_plan\" [Utf8, Utf8] \
        \n  Projection: t.num, t.letter\
        \n    SubqueryAlias: t\
        \n      Projection: t.column1 AS num, t.column2 AS letter\
        \n        SubqueryAlias: t\
        \n          Values: (Int64(1), $1), (Int64(2), $2)";

        let expected_dt = "[Utf8, Utf8]";

        prepare_stmt_quick_test(sql, expected_plan, expected_dt);
=======
    fn test_table_alias() {
        let sql = "select * from (\
          (select id from person) t1 \
            CROSS JOIN \
          (select age from person) t2 \
        ) as f";

        let expected = "Projection: f.id, f.age\
        \n  SubqueryAlias: f\
        \n    CrossJoin:\
        \n      SubqueryAlias: t1\
        \n        Projection: person.id\
        \n          TableScan: person\
        \n      SubqueryAlias: t2\
        \n        Projection: person.age\
        \n          TableScan: person";
        quick_test(sql, expected);

        let sql = "select * from (\
          (select id from person) t1 \
            CROSS JOIN \
          (select age from person) t2 \
        ) as f (c1, c2)";

        let expected = "Projection: c1, c2\
        \n  Projection: f.id AS c1, f.age AS c2\
        \n    SubqueryAlias: f\
        \n      CrossJoin:\
        \n        SubqueryAlias: t1\
        \n          Projection: person.id\
        \n            TableScan: person\
        \n        SubqueryAlias: t2\
        \n          Projection: person.age\
        \n            TableScan: person";
        quick_test(sql, expected);
>>>>>>> 1a55d64a
    }

    fn assert_field_not_found(err: DataFusionError, name: &str) {
        match err {
            DataFusionError::SchemaError { .. } => {
                let msg = format!("{}", err);
                let expected = format!("Schema error: No field named '{}'.", name);
                if !msg.starts_with(&expected) {
                    panic!("error [{}] did not start with [{}]", msg, expected);
                }
            }
            _ => panic!("assert_field_not_found wrong error type"),
        }
    }

    struct EmptyTable {
        table_schema: SchemaRef,
    }

    impl EmptyTable {
        fn new(table_schema: SchemaRef) -> Self {
            Self { table_schema }
        }
    }

    impl TableSource for EmptyTable {
        fn as_any(&self) -> &dyn Any {
            self
        }

        fn schema(&self) -> SchemaRef {
            self.table_schema.clone()
        }
    }
}<|MERGE_RESOLUTION|>--- conflicted
+++ resolved
@@ -45,14 +45,7 @@
 use datafusion_expr::expr::{Between, BinaryExpr, Case, Cast, GroupingSet, Like};
 use datafusion_expr::expr_rewriter::normalize_col;
 use datafusion_expr::expr_rewriter::normalize_col_with_schemas;
-<<<<<<< HEAD
-use datafusion_expr::logical_plan::builder::{
-    project, subquery_alias, subquery_alias_owned,
-};
-=======
 use datafusion_expr::logical_plan::builder::project;
-use datafusion_expr::logical_plan::Join as HashJoin;
->>>>>>> 1a55d64a
 use datafusion_expr::logical_plan::JoinConstraint as HashJoinConstraint;
 use datafusion_expr::logical_plan::{
     Analyze, CreateCatalog, CreateCatalogSchema,
@@ -6239,7 +6232,6 @@
     }
 
     #[test]
-<<<<<<< HEAD
     #[should_panic(
         expected = "value: Internal(\"Invalid placeholder, not a number: $foo\""
     )]
@@ -6431,7 +6423,9 @@
         let expected_dt = "[Utf8, Utf8]";
 
         prepare_stmt_quick_test(sql, expected_plan, expected_dt);
-=======
+    }
+
+    #[test]
     fn test_table_alias() {
         let sql = "select * from (\
           (select id from person) t1 \
@@ -6467,7 +6461,6 @@
         \n          Projection: person.age\
         \n            TableScan: person";
         quick_test(sql, expected);
->>>>>>> 1a55d64a
     }
 
     fn assert_field_not_found(err: DataFusionError, name: &str) {
