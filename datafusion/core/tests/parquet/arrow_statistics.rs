// Licensed to the Apache Software Foundation (ASF) under one
// or more contributor license agreements.  See the NOTICE file
// distributed with this work for additional information
// regarding copyright ownership.  The ASF licenses this file
// to you under the Apache License, Version 2.0 (the
// "License"); you may not use this file except in compliance
// with the License.  You may obtain a copy of the License at
//
//   http://www.apache.org/licenses/LICENSE-2.0
//
// Unless required by applicable law or agreed to in writing,
// software distributed under the License is distributed on an
// "AS IS" BASIS, WITHOUT WARRANTIES OR CONDITIONS OF ANY
// KIND, either express or implied.  See the License for the
// specific language governing permissions and limitations
// under the License.

//! This file contains an end to end test of extracting statitics from parquet files.
//! It writes data into a parquet file, reads statistics and verifies they are correct

use std::fs::File;
use std::sync::Arc;

use arrow_array::{
<<<<<<< HEAD
    make_array, Array, ArrayRef, BooleanArray, Int16Array, Int32Array, Int64Array,
    Int8Array, RecordBatch, UInt64Array,
=======
    make_array, Array, ArrayRef, Decimal128Array, FixedSizeBinaryArray, Float64Array,
    Int16Array, Int32Array, Int64Array, Int8Array, RecordBatch, StringArray, UInt64Array,
>>>>>>> 045e8fca
};
use arrow_schema::{DataType, Field, Schema};
use datafusion::datasource::physical_plan::parquet::{
    RequestedStatistics, StatisticsConverter,
};
use parquet::arrow::arrow_reader::{ArrowReaderBuilder, ParquetRecordBatchReaderBuilder};
use parquet::arrow::ArrowWriter;
use parquet::file::properties::{EnabledStatistics, WriterProperties};

use crate::parquet::{struct_array, Scenario};

use super::make_test_file_rg;

// TEST HELPERS

/// Return a record batch with i64 with Null values
fn make_int64_batches_with_null(
    null_values: usize,
    no_null_values_start: i64,
    no_null_values_end: i64,
) -> RecordBatch {
    let schema = Arc::new(Schema::new(vec![Field::new("i64", DataType::Int64, true)]));

    let v64: Vec<i64> = (no_null_values_start as _..no_null_values_end as _).collect();

    RecordBatch::try_new(
        schema,
        vec![make_array(
            Int64Array::from_iter(
                v64.into_iter()
                    .map(Some)
                    .chain(std::iter::repeat(None).take(null_values)),
            )
            .to_data(),
        )],
    )
    .unwrap()
}

// Create a parquet file with one column for data type i64
// Data of the file include
//   . Number of null rows is the given num_null
//   . There are non-null values in the range [no_null_values_start, no_null_values_end], one value each row
//   . The file is divided into row groups of size row_per_group
pub fn parquet_file_one_column(
    num_null: usize,
    no_null_values_start: i64,
    no_null_values_end: i64,
    row_per_group: usize,
) -> ParquetRecordBatchReaderBuilder<File> {
    parquet_file_one_column_stats(
        num_null,
        no_null_values_start,
        no_null_values_end,
        row_per_group,
        EnabledStatistics::Chunk,
    )
}

pub fn parquet_file_one_column_stats(
    num_null: usize,
    no_null_values_start: i64,
    no_null_values_end: i64,
    row_per_group: usize,
    enable_stats: EnabledStatistics,
) -> ParquetRecordBatchReaderBuilder<File> {
    let mut output_file = tempfile::Builder::new()
        .prefix("parquert_statistics_test")
        .suffix(".parquet")
        .tempfile()
        .expect("tempfile creation");

    let props = WriterProperties::builder()
        .set_max_row_group_size(row_per_group)
        .set_statistics_enabled(enable_stats)
        .build();

    let batches = vec![make_int64_batches_with_null(
        num_null,
        no_null_values_start,
        no_null_values_end,
    )];

    let schema = batches[0].schema();

    let mut writer = ArrowWriter::try_new(&mut output_file, schema, Some(props)).unwrap();

    for batch in batches {
        writer.write(&batch).expect("writing batch");
    }

    // close file
    let _file_meta = writer.close().unwrap();

    // open the file & get the reader
    let file = output_file.reopen().unwrap();
    ArrowReaderBuilder::try_new(file).unwrap()
}

// Create a parquet file with many columns each has different data type
//  - Data types are specified by the given scenario
//  - Row group sizes are withe the same or different depending on the provided row_per_group & data created in the scenario
pub async fn parquet_file_many_columns(
    scenario: super::Scenario,
    row_per_group: usize,
) -> ParquetRecordBatchReaderBuilder<File> {
    let file = make_test_file_rg(scenario, row_per_group).await;

    // open the file & get the reader
    let file = file.reopen().unwrap();
    ArrowReaderBuilder::try_new(file).unwrap()
}

struct Test {
    reader: ParquetRecordBatchReaderBuilder<File>,
    expected_min: ArrayRef,
    expected_max: ArrayRef,
    expected_null_counts: UInt64Array,
    expected_row_counts: UInt64Array,
}

impl Test {
    fn run(self, col_name: &str) {
        let Self {
            reader,
            expected_min,
            expected_max,
            expected_null_counts,
            expected_row_counts,
        } = self;

        let min = StatisticsConverter::try_new(
            col_name,
            RequestedStatistics::Min,
            reader.schema(),
        )
        .unwrap()
        .extract(reader.metadata())
        .unwrap();

        assert_eq!(&min, &expected_min, "Mismatch with expected minimums");

        let max = StatisticsConverter::try_new(
            col_name,
            RequestedStatistics::Max,
            reader.schema(),
        )
        .unwrap()
        .extract(reader.metadata())
        .unwrap();
        assert_eq!(&max, &expected_max, "Mismatch with expected maximum");

        let null_counts = StatisticsConverter::try_new(
            col_name,
            RequestedStatistics::NullCount,
            reader.schema(),
        )
        .unwrap()
        .extract(reader.metadata())
        .unwrap();
        let expected_null_counts = Arc::new(expected_null_counts) as ArrayRef;
        assert_eq!(
            &null_counts, &expected_null_counts,
            "Mismatch with expected null counts"
        );

        let row_counts = StatisticsConverter::row_counts(reader.metadata()).unwrap();
        assert_eq!(
            row_counts, expected_row_counts,
            "Mismatch with expected row counts"
        );
    }

    fn run_col_not_found(self, col_name: &str) {
        let Self {
            reader,
            expected_min: _,
            expected_max: _,
            expected_null_counts: _,
            expected_row_counts: _,
        } = self;

        let min = StatisticsConverter::try_new(
            col_name,
            RequestedStatistics::Min,
            reader.schema(),
        );

        assert!(min.is_err());
    }
}

// TESTS
//
// Remaining cases
// - Create parquet files / metadata with missing statistic values
// - Create parquet files / metadata with different data types       -- included but not all data types yet
// - Create parquet files / metadata with different row group sizes  -- done
// - Using truncated statistics  ("exact min value" and "exact max value" https://docs.rs/parquet/latest/parquet/file/statistics/enum.Statistics.html#method.max_is_exact)

#[tokio::test]
async fn test_one_row_group_without_null() {
    let row_per_group = 20;
    let reader = parquet_file_one_column(0, 4, 7, row_per_group);
    Test {
        reader,
        // min is 4
        expected_min: Arc::new(Int64Array::from(vec![4])),
        // max is 6
        expected_max: Arc::new(Int64Array::from(vec![6])),
        // no nulls
        expected_null_counts: UInt64Array::from(vec![0]),
        // 3 rows
        expected_row_counts: UInt64Array::from(vec![3]),
    }
    .run("i64")
}

#[tokio::test]
async fn test_one_row_group_with_null_and_negative() {
    let row_per_group = 20;
    let reader = parquet_file_one_column(2, -1, 5, row_per_group);

    Test {
        reader,
        // min is -1
        expected_min: Arc::new(Int64Array::from(vec![-1])),
        // max is 4
        expected_max: Arc::new(Int64Array::from(vec![4])),
        // 2 nulls
        expected_null_counts: UInt64Array::from(vec![2]),
        // 8 rows
        expected_row_counts: UInt64Array::from(vec![8]),
    }
    .run("i64")
}

#[tokio::test]
async fn test_two_row_group_with_null() {
    let row_per_group = 10;
    let reader = parquet_file_one_column(2, 4, 17, row_per_group);

    Test {
        reader,
        // mins are [4, 14]
        expected_min: Arc::new(Int64Array::from(vec![4, 14])),
        // maxes are [13, 16]
        expected_max: Arc::new(Int64Array::from(vec![13, 16])),
        // nulls are [0, 2]
        expected_null_counts: UInt64Array::from(vec![0, 2]),
        // row counts are [10, 5]
        expected_row_counts: UInt64Array::from(vec![10, 5]),
    }
    .run("i64")
}

#[tokio::test]
async fn test_two_row_groups_with_all_nulls_in_one() {
    let row_per_group = 5;
    let reader = parquet_file_one_column(4, -2, 2, row_per_group);

    Test {
        reader,
        // mins are [-2, null]
        expected_min: Arc::new(Int64Array::from(vec![Some(-2), None])),
        // maxes are [1, null]
        expected_max: Arc::new(Int64Array::from(vec![Some(1), None])),
        // nulls are [1, 3]
        expected_null_counts: UInt64Array::from(vec![1, 3]),
        // row counts are [5, 3]
        expected_row_counts: UInt64Array::from(vec![5, 3]),
    }
    .run("i64")
}

/////////////// MORE GENERAL TESTS //////////////////////
// . Many columns in a file
// . Differnet data types
// . Different row group sizes

// Four different integer types
#[tokio::test]
async fn test_int_64() {
    let row_per_group = 5;
    // This creates a parquet files of 4 columns named "i8", "i16", "i32", "i64"
    let reader = parquet_file_many_columns(Scenario::Int, row_per_group).await;

    Test {
        reader,
        // mins are [-5, -4, 0, 5]
        expected_min: Arc::new(Int64Array::from(vec![-5, -4, 0, 5])),
        // maxes are [-1, 0, 4, 9]
        expected_max: Arc::new(Int64Array::from(vec![-1, 0, 4, 9])),
        // nulls are [0, 0, 0, 0]
        expected_null_counts: UInt64Array::from(vec![0, 0, 0, 0]),
        // row counts are [5, 5, 5, 5]
        expected_row_counts: UInt64Array::from(vec![5, 5, 5, 5]),
    }
    .run("i64");
}

#[tokio::test]
async fn test_int_32() {
    let row_per_group = 5;
    // This creates a parquet files of 4 columns named "i8", "i16", "i32", "i64"
    let reader = parquet_file_many_columns(Scenario::Int, row_per_group).await;

    Test {
        reader,
        // mins are [-5, -4, 0, 5]
        expected_min: Arc::new(Int32Array::from(vec![-5, -4, 0, 5])),
        // maxes are [-1, 0, 4, 9]
        expected_max: Arc::new(Int32Array::from(vec![-1, 0, 4, 9])),
        // nulls are [0, 0, 0, 0]
        expected_null_counts: UInt64Array::from(vec![0, 0, 0, 0]),
        // row counts are [5, 5, 5, 5]
        expected_row_counts: UInt64Array::from(vec![5, 5, 5, 5]),
    }
    .run("i32");
}

// BUG: ignore this test for now
// https://github.com/apache/datafusion/issues/10585
// Note that the file has 4 columns named "i8", "i16", "i32", "i64".
//   - The tests on column i32 and i64 passed.
//   - The tests on column i8 and i16 failed.
#[ignore]
#[tokio::test]
async fn test_int_16() {
    let row_per_group = 5;
    // This creates a parquet files of 4 columns named "i8", "i16", "i32", "i64"
    let reader = parquet_file_many_columns(Scenario::Int, row_per_group).await;

    Test {
        reader,
        // mins are [-5, -4, 0, 5]
        // BUG: not sure why this returns same data but in Int32Array type even though I debugged and the columns name is "i16" an its data is Int16
        // My debugging tells me the bug is either at:
        //   1. The new code to get "iter". See the code in this PR with
        // // Get an iterator over the column statistics
        // let iter = row_groups
        // .iter()
        // .map(|x| x.column(parquet_idx).statistics());
        //    OR
        //   2. in the function (and/or its marco) `pub(crate) fn min_statistics<'a, I: Iterator<Item = Option<&'a ParquetStatistics>>>` here
        //      https://github.com/apache/datafusion/blob/ea023e2d4878240eece870cf4b346c7a0667aeed/datafusion/core/src/datasource/physical_plan/parquet/statistics.rs#L179
        expected_min: Arc::new(Int16Array::from(vec![-5, -4, 0, 5])), // panic here because the actual data is Int32Array
        // maxes are [-1, 0, 4, 9]
        expected_max: Arc::new(Int16Array::from(vec![-1, 0, 4, 9])),
        // nulls are [0, 0, 0, 0]
        expected_null_counts: UInt64Array::from(vec![0, 0, 0, 0]),
        // row counts are [5, 5, 5, 5]
        expected_row_counts: UInt64Array::from(vec![5, 5, 5, 5]),
    }
    .run("i16");
}

// BUG (same as above): ignore this test for now
// https://github.com/apache/datafusion/issues/10585
#[ignore]
#[tokio::test]
async fn test_int_8() {
    let row_per_group = 5;
    // This creates a parquet files of 4 columns named "i8", "i16", "i32", "i64"
    let reader = parquet_file_many_columns(Scenario::Int, row_per_group).await;

    Test {
        reader,
        // mins are [-5, -4, 0, 5]
        // BUG: not sure why this returns same data but in Int32Array even though I debugged and the columns name is "i8" an its data is Int8
        expected_min: Arc::new(Int8Array::from(vec![-5, -4, 0, 5])), // panic here because the actual data is Int32Array
        // maxes are [-1, 0, 4, 9]
        expected_max: Arc::new(Int8Array::from(vec![-1, 0, 4, 9])),
        // nulls are [0, 0, 0, 0]
        expected_null_counts: UInt64Array::from(vec![0, 0, 0, 0]),
        // row counts are [5, 5, 5, 5]
        expected_row_counts: UInt64Array::from(vec![5, 5, 5, 5]),
    }
    .run("i8");
}

// timestamp
#[tokio::test]
async fn test_timestamp() {
    let row_per_group = 5;

    // This creates a parquet files of 5 columns named "nanos", "micros", "millis", "seconds", "names"
    // "nanos" --> TimestampNanosecondArray
    // "micros" --> TimestampMicrosecondArray
    // "millis" --> TimestampMillisecondArray
    // "seconds" --> TimestampSecondArray
    // "names" --> StringArray
    //
    // The file is created by 4 record batches, each has 5 rowws.
    // Since the row group isze is set to 5, those 4 batches will go into 4 row groups
    let reader = parquet_file_many_columns(Scenario::Timestamps, row_per_group).await;

    Test {
        reader,
        // mins are [1577840461000000000, 1577840471000000000, 1577841061000000000, 1578704461000000000,]
        expected_min: Arc::new(Int64Array::from(vec![
            1577840461000000000,
            1577840471000000000,
            1577841061000000000,
            1578704461000000000,
        ])),
        // maxes are [1577926861000000000, 1577926871000000000, 1577927461000000000, 1578790861000000000,]
        expected_max: Arc::new(Int64Array::from(vec![
            1577926861000000000,
            1577926871000000000,
            1577927461000000000,
            1578790861000000000,
        ])),
        // nulls are [1, 1, 1, 1]
        expected_null_counts: UInt64Array::from(vec![1, 1, 1, 1]),
        // row counts are [5, 5, 5, 5]
        expected_row_counts: UInt64Array::from(vec![5, 5, 5, 5]),
    }
    .run("nanos");

    // micros
    let reader = parquet_file_many_columns(Scenario::Timestamps, row_per_group).await;
    Test {
        reader,
        expected_min: Arc::new(Int64Array::from(vec![
            1577840461000000,
            1577840471000000,
            1577841061000000,
            1578704461000000,
        ])),
        expected_max: Arc::new(Int64Array::from(vec![
            1577926861000000,
            1577926871000000,
            1577927461000000,
            1578790861000000,
        ])),
        expected_null_counts: UInt64Array::from(vec![1, 1, 1, 1]),
        expected_row_counts: UInt64Array::from(vec![5, 5, 5, 5]),
    }
    .run("micros");

    // millis
    let reader = parquet_file_many_columns(Scenario::Timestamps, row_per_group).await;
    Test {
        reader,
        expected_min: Arc::new(Int64Array::from(vec![
            1577840461000,
            1577840471000,
            1577841061000,
            1578704461000,
        ])),
        expected_max: Arc::new(Int64Array::from(vec![
            1577926861000,
            1577926871000,
            1577927461000,
            1578790861000,
        ])),
        expected_null_counts: UInt64Array::from(vec![1, 1, 1, 1]),
        expected_row_counts: UInt64Array::from(vec![5, 5, 5, 5]),
    }
    .run("millis");

    // seconds
    let reader = parquet_file_many_columns(Scenario::Timestamps, row_per_group).await;
    Test {
        reader,
        expected_min: Arc::new(Int64Array::from(vec![
            1577840461, 1577840471, 1577841061, 1578704461,
        ])),
        expected_max: Arc::new(Int64Array::from(vec![
            1577926861, 1577926871, 1577927461, 1578790861,
        ])),
        expected_null_counts: UInt64Array::from(vec![1, 1, 1, 1]),
        expected_row_counts: UInt64Array::from(vec![5, 5, 5, 5]),
    }
    .run("seconds");
}

// timestamp with different row group sizes
#[tokio::test]
async fn test_timestamp_diff_rg_sizes() {
    let row_per_group = 8;

    // This creates a parquet files of 5 columns named "nanos", "micros", "millis", "seconds", "names"
    // "nanos" --> TimestampNanosecondArray
    // "micros" --> TimestampMicrosecondArray
    // "millis" --> TimestampMillisecondArray
    // "seconds" --> TimestampSecondArray
    // "names" --> StringArray
    //
    // The file is created by 4 record batches (each has a null row), each has 5 rows but then will be split into 3 row groups with size 8, 8, 4
    let reader = parquet_file_many_columns(Scenario::Timestamps, row_per_group).await;

    Test {
        reader,
        // mins are [1577840461000000000, 1577841061000000000, 1578704521000000000]
        expected_min: Arc::new(Int64Array::from(vec![
            1577840461000000000,
            1577841061000000000,
            1578704521000000000,
        ])),
        // maxes are [1577926861000000000, 1578704461000000000, 157879086100000000]
        expected_max: Arc::new(Int64Array::from(vec![
            1577926861000000000,
            1578704461000000000,
            1578790861000000000,
        ])),
        // nulls are [1, 2, 1]
        expected_null_counts: UInt64Array::from(vec![1, 2, 1]),
        // row counts are [8, 8, 4]
        expected_row_counts: UInt64Array::from(vec![8, 8, 4]),
    }
    .run("nanos");

    // micros
    let reader = parquet_file_many_columns(Scenario::Timestamps, row_per_group).await;
    Test {
        reader,
        expected_min: Arc::new(Int64Array::from(vec![
            1577840461000000,
            1577841061000000,
            1578704521000000,
        ])),
        expected_max: Arc::new(Int64Array::from(vec![
            1577926861000000,
            1578704461000000,
            1578790861000000,
        ])),
        expected_null_counts: UInt64Array::from(vec![1, 2, 1]),
        expected_row_counts: UInt64Array::from(vec![8, 8, 4]),
    }
    .run("micros");

    // millis
    let reader = parquet_file_many_columns(Scenario::Timestamps, row_per_group).await;
    Test {
        reader,
        expected_min: Arc::new(Int64Array::from(vec![
            1577840461000,
            1577841061000,
            1578704521000,
        ])),
        expected_max: Arc::new(Int64Array::from(vec![
            1577926861000,
            1578704461000,
            1578790861000,
        ])),
        expected_null_counts: UInt64Array::from(vec![1, 2, 1]),
        expected_row_counts: UInt64Array::from(vec![8, 8, 4]),
    }
    .run("millis");

    // seconds
    let reader = parquet_file_many_columns(Scenario::Timestamps, row_per_group).await;
    Test {
        reader,
        expected_min: Arc::new(Int64Array::from(vec![
            1577840461, 1577841061, 1578704521,
        ])),
        expected_max: Arc::new(Int64Array::from(vec![
            1577926861, 1578704461, 1578790861,
        ])),
        expected_null_counts: UInt64Array::from(vec![1, 2, 1]),
        expected_row_counts: UInt64Array::from(vec![8, 8, 4]),
    }
    .run("seconds");
}

// date with different row group sizes
// Bug expect `Date32Array` but returns Int32Array
//  https://github.com/apache/datafusion/issues/10587
#[tokio::test]
async fn test_dates_32_diff_rg_sizes() {
    let row_per_group = 13;

    // This creates a parquet files of 3 columns named "date32", "date64", "names"
    // "date32" --> Date32Array
    // "date64" --> Date64Array
    // "names" --> StringArray
    //
    // The file is created by 4 record batches (each has a null row), each has 5 rows but then will be split into 2 row groups with size 13, 7
    let reader = parquet_file_many_columns(Scenario::Dates, row_per_group).await;

    Test {
        reader,
        // mins are [18262, 18565,]
        expected_min: Arc::new(Int32Array::from(vec![18262, 18565])),
        // maxes are [18564, 21865,]
        expected_max: Arc::new(Int32Array::from(vec![18564, 21865])),
        // nulls are [2, 2]
        expected_null_counts: UInt64Array::from(vec![2, 2]),
        // row counts are [13, 7]
        expected_row_counts: UInt64Array::from(vec![13, 7]),
    }
    .run("date32");
}

// BUG: same as above. Expect to return Date64Array but returns Int32Array
// test date with different row group sizes
// https://github.com/apache/datafusion/issues/10587
#[ignore]
#[tokio::test]
async fn test_dates_64_diff_rg_sizes() {
    let row_per_group = 13;
    // The file is created by 4 record batches (each has a null row), each has 5 rows but then will be split into 2 row groups with size 13, 7
    let reader = parquet_file_many_columns(Scenario::Dates, row_per_group).await;
    Test {
        reader,
        expected_min: Arc::new(Int64Array::from(vec![18262, 18565])), // panic here because the actual data is Int32Array
        expected_max: Arc::new(Int64Array::from(vec![18564, 21865])),
        expected_null_counts: UInt64Array::from(vec![2, 2]),
        expected_row_counts: UInt64Array::from(vec![13, 7]),
    }
    .run("date64");
}

// BUG:
// https://github.com/apache/datafusion/issues/10604
#[tokio::test]
async fn test_uint() {
    let row_per_group = 4;

    // This creates a parquet files of 4 columns named "u8", "u16", "u32", "u64"
    // "u8" --> UInt8Array
    // "u16" --> UInt16Array
    // "u32" --> UInt32Array
    // "u64" --> UInt64Array

    // The file is created by 4 record batches (each has a null row), each has 5 rows but then will be split into 5 row groups with size 4
    let reader = parquet_file_many_columns(Scenario::UInt, row_per_group).await;

    // u8
    // BUG: expect UInt8Array but returns Int32Array
    Test {
        reader,
        expected_min: Arc::new(Int32Array::from(vec![0, 1, 4, 7, 251])), // shoudld be UInt8Array
        expected_max: Arc::new(Int32Array::from(vec![3, 4, 6, 250, 254])), // shoudld be UInt8Array
        expected_null_counts: UInt64Array::from(vec![0, 0, 0, 0, 0]),
        expected_row_counts: UInt64Array::from(vec![4, 4, 4, 4, 4]),
    }
    .run("u8");

    // u16
    // BUG: expect UInt16Array but returns Int32Array
    let reader = parquet_file_many_columns(Scenario::UInt, row_per_group).await;
    Test {
        reader,
        expected_min: Arc::new(Int32Array::from(vec![0, 1, 4, 7, 251])), // shoudld be UInt16Array
        expected_max: Arc::new(Int32Array::from(vec![3, 4, 6, 250, 254])), // shoudld be UInt16Array
        expected_null_counts: UInt64Array::from(vec![0, 0, 0, 0, 0]),
        expected_row_counts: UInt64Array::from(vec![4, 4, 4, 4, 4]),
    }
    .run("u16");

    // u32
    // BUG: expect UInt32Array but returns Int32Array
    let reader = parquet_file_many_columns(Scenario::UInt, row_per_group).await;
    Test {
        reader,
        expected_min: Arc::new(Int32Array::from(vec![0, 1, 4, 7, 251])), // shoudld be UInt32Array
        expected_max: Arc::new(Int32Array::from(vec![3, 4, 6, 250, 254])), // shoudld be UInt32Array
        expected_null_counts: UInt64Array::from(vec![0, 0, 0, 0, 0]),
        expected_row_counts: UInt64Array::from(vec![4, 4, 4, 4, 4]),
    }
    .run("u32");

    // u64
    // BUG: expect UInt64rray but returns Int64Array
    let reader = parquet_file_many_columns(Scenario::UInt, row_per_group).await;
    Test {
        reader,
        expected_min: Arc::new(Int64Array::from(vec![0, 1, 4, 7, 251])), // shoudld be UInt64Array
        expected_max: Arc::new(Int64Array::from(vec![3, 4, 6, 250, 254])), // shoudld be UInt64Array
        expected_null_counts: UInt64Array::from(vec![0, 0, 0, 0, 0]),
        expected_row_counts: UInt64Array::from(vec![4, 4, 4, 4, 4]),
    }
    .run("u64");
}

#[tokio::test]
async fn test_int32_range() {
    let row_per_group = 5;
    // This creates a parquet file of 1 column "i"
    // file has 2 record batches, each has 2 rows. They will be saved into one row group
    let reader = parquet_file_many_columns(Scenario::Int32Range, row_per_group).await;

    Test {
        reader,
        expected_min: Arc::new(Int32Array::from(vec![0])),
        expected_max: Arc::new(Int32Array::from(vec![300000])),
        expected_null_counts: UInt64Array::from(vec![0]),
        expected_row_counts: UInt64Array::from(vec![4]),
    }
    .run("i");
}

// BUG: not convert UInt32Array to Int32Array
// https://github.com/apache/datafusion/issues/10604
#[tokio::test]
async fn test_uint32_range() {
    let row_per_group = 5;
    // This creates a parquet file of 1 column "u"
    // file has 2 record batches, each has 2 rows. They will be saved into one row group
    let reader = parquet_file_many_columns(Scenario::UInt32Range, row_per_group).await;

    Test {
        reader,
        expected_min: Arc::new(Int32Array::from(vec![0])), // shoudld be UInt32Array
        expected_max: Arc::new(Int32Array::from(vec![300000])), // shoudld be UInt32Array
        expected_null_counts: UInt64Array::from(vec![0]),
        expected_row_counts: UInt64Array::from(vec![4]),
    }
    .run("u");
}

#[tokio::test]
async fn test_float64() {
    let row_per_group = 5;
    // This creates a parquet file of 1 column "f"
    // file has 4 record batches, each has 5 rows. They will be saved into 4 row groups
    let reader = parquet_file_many_columns(Scenario::Float64, row_per_group).await;

    Test {
        reader,
        expected_min: Arc::new(Float64Array::from(vec![-5.0, -4.0, -0.0, 5.0])),
        expected_max: Arc::new(Float64Array::from(vec![-1.0, 0.0, 4.0, 9.0])),
        expected_null_counts: UInt64Array::from(vec![0, 0, 0, 0]),
        expected_row_counts: UInt64Array::from(vec![5, 5, 5, 5]),
    }
    .run("f");
}

#[tokio::test]
async fn test_decimal() {
    let row_per_group = 5;
    // This creates a parquet file of 1 column "decimal_col" with decimal data type and precicion 9, scale 2
    // file has 3 record batches, each has 5 rows. They will be saved into 3 row groups
    let reader = parquet_file_many_columns(Scenario::Decimal, row_per_group).await;

    Test {
        reader,
        expected_min: Arc::new(
            Decimal128Array::from(vec![100, -500, 2000])
                .with_precision_and_scale(9, 2)
                .unwrap(),
        ),
        expected_max: Arc::new(
            Decimal128Array::from(vec![600, 600, 6000])
                .with_precision_and_scale(9, 2)
                .unwrap(),
        ),
        expected_null_counts: UInt64Array::from(vec![0, 0, 0]),
        expected_row_counts: UInt64Array::from(vec![5, 5, 5]),
    }
    .run("decimal_col");
}

// BUG: not convert BinaryArray to StringArray
// https://github.com/apache/datafusion/issues/10605
#[tokio::test]
async fn test_byte() {
    let row_per_group = 5;

    // This creates a parquet file of 4 columns
    // "name"
    // "service_string"
    // "service_binary"
    // "service_fixedsize"

    // file has 3 record batches, each has 5 rows. They will be saved into 3 row groups
    let reader = parquet_file_many_columns(Scenario::ByteArray, row_per_group).await;

    // column "name"
    Test {
        reader,
        expected_min: Arc::new(StringArray::from(vec![
            "all frontends",
            "mixed",
            "all backends",
        ])),
        expected_max: Arc::new(StringArray::from(vec![
            "all frontends",
            "mixed",
            "all backends",
        ])),
        expected_null_counts: UInt64Array::from(vec![0, 0, 0]),
        expected_row_counts: UInt64Array::from(vec![5, 5, 5]),
    }
    .run("name");

    // column "service_string"
    let reader = parquet_file_many_columns(Scenario::ByteArray, row_per_group).await;
    Test {
        reader,
        expected_min: Arc::new(StringArray::from(vec![
            "frontend five",
            "backend one",
            "backend eight",
        ])),
        expected_max: Arc::new(StringArray::from(vec![
            "frontend two",
            "frontend six",
            "backend six",
        ])),
        expected_null_counts: UInt64Array::from(vec![0, 0, 0]),
        expected_row_counts: UInt64Array::from(vec![5, 5, 5]),
    }
    .run("service_string");

    // column "service_binary"
    let reader = parquet_file_many_columns(Scenario::ByteArray, row_per_group).await;
    Test {
        reader,
        expected_min: Arc::new(StringArray::from(vec![
            "frontend five",
            "backend one",
            "backend eight",
        ])), // Shuld be BinaryArray
        expected_max: Arc::new(StringArray::from(vec![
            "frontend two",
            "frontend six",
            "backend six",
        ])), // Shuld be BinaryArray
        expected_null_counts: UInt64Array::from(vec![0, 0, 0]),
        expected_row_counts: UInt64Array::from(vec![5, 5, 5]),
    }
    .run("service_binary");

    // column "service_fixedsize"
    // b"fe1", b"be1", b"be4"
    let min_input = vec![vec![102, 101, 49], vec![98, 101, 49], vec![98, 101, 52]];
    // b"fe5", b"fe6", b"be8"
    let max_input = vec![vec![102, 101, 55], vec![102, 101, 54], vec![98, 101, 56]];
    let reader = parquet_file_many_columns(Scenario::ByteArray, row_per_group).await;
    Test {
        reader,
        expected_min: Arc::new(
            FixedSizeBinaryArray::try_from_iter(min_input.into_iter()).unwrap(),
        ),
        expected_max: Arc::new(
            FixedSizeBinaryArray::try_from_iter(max_input.into_iter()).unwrap(),
        ),
        expected_null_counts: UInt64Array::from(vec![0, 0, 0]),
        expected_row_counts: UInt64Array::from(vec![5, 5, 5]),
    }
    .run("service_fixedsize");
}

// PeriodsInColumnNames
#[tokio::test]
async fn test_period_in_column_names() {
    let row_per_group = 5;
    // This creates a parquet file of 2 columns "name" and "service.name"
    // file has 3 record batches, each has 5 rows. They will be saved into 3 row groups
    let reader =
        parquet_file_many_columns(Scenario::PeriodsInColumnNames, row_per_group).await;

    // column "name"
    Test {
        reader,
        expected_min: Arc::new(StringArray::from(vec![
            "HTTP GET / DISPATCH",
            "HTTP PUT / DISPATCH",
            "HTTP GET / DISPATCH",
        ])),
        expected_max: Arc::new(StringArray::from(vec![
            "HTTP GET / DISPATCH",
            "HTTP PUT / DISPATCH",
            "HTTP GET / DISPATCH",
        ])),
        expected_null_counts: UInt64Array::from(vec![0, 0, 0]),
        expected_row_counts: UInt64Array::from(vec![5, 5, 5]),
    }
    .run("name");

    // column "service.name"
    let reader =
        parquet_file_many_columns(Scenario::PeriodsInColumnNames, row_per_group).await;
    Test {
        reader,
        expected_min: Arc::new(StringArray::from(vec!["frontend", "backend", "backend"])),
        expected_max: Arc::new(StringArray::from(vec![
            "frontend", "frontend", "backend",
        ])),
        expected_null_counts: UInt64Array::from(vec![0, 0, 0]),
        expected_row_counts: UInt64Array::from(vec![5, 5, 5]),
    }
    .run("service.name");
}

// TODO:
<<<<<<< HEAD
// Other data types to tests
// `u8`, `u16`, `u32`, and `u64`,
// UInt,
// UInt32Range,
// Float64,
// Decimal,
// DecimalBloomFilterInt32,
// DecimalBloomFilterInt64,
// DecimalLargePrecision,
// DecimalLargePrecisionBloomFilter,
// ByteArray,
// PeriodsInColumnNames,
// WithNullValuesPageLevel,

// TODO:
// f64::NAN

// Boolean
#[tokio::test]
async fn test_boolean() {
    let row_per_group = 5;
    // This creates a parquet files of 1 column named "bool"
    // The file is created by 2 record batches each has 5 rows --> 2 row groups
    let reader = parquet_file_many_columns(Scenario::Boolean, row_per_group).await;

    Test {
        reader,
        expected_min: Arc::new(BooleanArray::from(vec![false, false])),
        expected_max: Arc::new(BooleanArray::from(vec![true, false])),
        expected_null_counts: UInt64Array::from(vec![1, 0]),
        expected_row_counts: UInt64Array::from(vec![5, 5]),
    }
    .run("bool");
}

// struct array
// BUG
// todo: open ticket
#[ignore]
#[tokio::test]
async fn test_struct() {
    let row_per_group = 5;
    // This creates a parquet files of 1 column named "struct"
    // The file is created by 1 record batch with 3 rows in the struct array
    let reader = parquet_file_many_columns(Scenario::StructArray, row_per_group).await;

    Test {
        reader,
        expected_min: Arc::new(struct_array(vec![(Some(1), Some(6.0), Some(12.0))])),
        expected_max: Arc::new(struct_array(vec![(Some(2), Some(8.5), Some(14.0))])),
        expected_null_counts: UInt64Array::from(vec![0]),
        expected_row_counts: UInt64Array::from(vec![3]),
    }
    .run("struct");
}
////// Files with missing statistics ///////

#[tokio::test]
async fn test_missing_statistics() {
    let row_per_group = 5;
    let reader =
        parquet_file_one_column_stats(0, 4, 7, row_per_group, EnabledStatistics::None);

    Test {
        reader,
        expected_min: Arc::new(Int64Array::from(vec![None])),
        expected_max: Arc::new(Int64Array::from(vec![None])),
        expected_null_counts: UInt64Array::from(vec![None]),
        expected_row_counts: UInt64Array::from(vec![3]), // stil has row count statistics
    }
    .run("i64");
}
=======
// WITHOUT Stats
>>>>>>> 045e8fca

/////// NEGATIVE TESTS ///////
// column not found
#[tokio::test]
async fn test_column_not_found() {
    let row_per_group = 5;
    let reader = parquet_file_many_columns(Scenario::Dates, row_per_group).await;
    Test {
        reader,
        expected_min: Arc::new(Int64Array::from(vec![18262, 18565])),
        expected_max: Arc::new(Int64Array::from(vec![18564, 21865])),
        expected_null_counts: UInt64Array::from(vec![2, 2]),
        expected_row_counts: UInt64Array::from(vec![13, 7]),
    }
    .run_col_not_found("not_a_column");
}<|MERGE_RESOLUTION|>--- conflicted
+++ resolved
@@ -22,13 +22,9 @@
 use std::sync::Arc;
 
 use arrow_array::{
-<<<<<<< HEAD
-    make_array, Array, ArrayRef, BooleanArray, Int16Array, Int32Array, Int64Array,
-    Int8Array, RecordBatch, UInt64Array,
-=======
-    make_array, Array, ArrayRef, Decimal128Array, FixedSizeBinaryArray, Float64Array,
-    Int16Array, Int32Array, Int64Array, Int8Array, RecordBatch, StringArray, UInt64Array,
->>>>>>> 045e8fca
+    make_array, Array, ArrayRef, BooleanArray, Decimal128Array, FixedSizeBinaryArray,
+    Float64Array, Int16Array, Int32Array, Int64Array, Int8Array, RecordBatch,
+    StringArray, UInt64Array,
 };
 use arrow_schema::{DataType, Field, Schema};
 use datafusion::datasource::physical_plan::parquet::{
@@ -88,6 +84,12 @@
     )
 }
 
+// Create a parquet file with one column for data type i64
+// Data of the file include
+//   . Number of null rows is the given num_null
+//   . There are non-null values in the range [no_null_values_start, no_null_values_end], one value each row
+//   . The file is divided into row groups of size row_per_group
+//  . Statistics are enabled/disabled based on the given enable_stats
 pub fn parquet_file_one_column_stats(
     num_null: usize,
     no_null_values_start: i64,
@@ -224,9 +226,7 @@
 // TESTS
 //
 // Remaining cases
-// - Create parquet files / metadata with missing statistic values
-// - Create parquet files / metadata with different data types       -- included but not all data types yet
-// - Create parquet files / metadata with different row group sizes  -- done
+//   f64::NAN
 // - Using truncated statistics  ("exact min value" and "exact max value" https://docs.rs/parquet/latest/parquet/file/statistics/enum.Statistics.html#method.max_is_exact)
 
 #[tokio::test]
@@ -919,25 +919,6 @@
     .run("service.name");
 }
 
-// TODO:
-<<<<<<< HEAD
-// Other data types to tests
-// `u8`, `u16`, `u32`, and `u64`,
-// UInt,
-// UInt32Range,
-// Float64,
-// Decimal,
-// DecimalBloomFilterInt32,
-// DecimalBloomFilterInt64,
-// DecimalLargePrecision,
-// DecimalLargePrecisionBloomFilter,
-// ByteArray,
-// PeriodsInColumnNames,
-// WithNullValuesPageLevel,
-
-// TODO:
-// f64::NAN
-
 // Boolean
 #[tokio::test]
 async fn test_boolean() {
@@ -993,9 +974,6 @@
     }
     .run("i64");
 }
-=======
-// WITHOUT Stats
->>>>>>> 045e8fca
 
 /////// NEGATIVE TESTS ///////
 // column not found
